--- conflicted
+++ resolved
@@ -49,22 +49,15 @@
     DType::base_dimension("A").multiply(&DType::base_dimension("B"))
 }
 
-<<<<<<< HEAD
 fn run_typecheck(input: &str) -> Result<typed_ast::Statement<'_>> {
     let statements = parse(TEST_PRELUDE, 0)
         .expect("No parse errors for inputs in this test suite")
         .into_iter()
         .chain(parse(input, 0).expect("No parse errors for inputs in this test suite"));
 
-    let transformed_statements = Transformer::new().transform(statements)?;
-=======
-fn run_typecheck(input: &str) -> Result<typed_ast::Statement> {
-    let code = &format!("{TEST_PRELUDE}\n{input}");
-    let statements = parse(code, 0).expect("No parse errors for inputs in this test suite");
     let transformed_statements = Transformer::new()
         .transform(statements)
         .map_err(|err| Box::new(err.into()))?;
->>>>>>> 4361530e
 
     TypeChecker::default()
         .check(transformed_statements)
