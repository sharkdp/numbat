use codespan_reporting::diagnostic::LabelStyle;

use crate::{
    NameResolutionError,
    interpreter::{RuntimeError, RuntimeErrorKind},
    parser::ParseError,
    pretty_print::PrettyPrint,
    resolver::{Resolver, ResolverError},
    span::Span,
    typechecker::{IncompatibleDimensionsError, TypeCheckError},
};

pub type Diagnostic = codespan_reporting::diagnostic::Diagnostic<usize>;

pub trait ErrorDiagnostic {
    fn diagnostics(&self) -> Vec<Diagnostic>;
}

impl ErrorDiagnostic for ParseError {
    fn diagnostics(&self) -> Vec<Diagnostic> {
        vec![
            Diagnostic::error()
                .with_message("while parsing")
                .with_labels(vec![
                    self.span
                        .diagnostic_label(LabelStyle::Primary)
                        .with_message(self.kind.to_string()),
                ]),
        ]
    }
}

impl ErrorDiagnostic for ResolverError {
    fn diagnostics(&self) -> Vec<Diagnostic> {
        match self {
            ResolverError::UnknownModule(span, _) => vec![
                Diagnostic::error()
                    .with_message("while resolving imports in")
                    .with_labels(vec![
                        span.diagnostic_label(LabelStyle::Primary)
                            .with_message("Unknown module"),
                    ]),
            ],
            ResolverError::ParseErrors(errors) => {
                errors.iter().flat_map(|e| e.diagnostics()).collect()
            }
        }
    }
}

impl ErrorDiagnostic for NameResolutionError {
    fn diagnostics(&self) -> Vec<Diagnostic> {
        match self {
            NameResolutionError::IdentifierClash {
                conflicting_identifier: _,
                original_item_type,
                conflict_span,
                original_span,
            } => vec![
                Diagnostic::error()
                    .with_message("identifier clash in definition")
                    .with_labels(vec![
                        original_span
                            .diagnostic_label(LabelStyle::Secondary)
                            .with_message(if let Some(t) = original_item_type.as_ref() {
                                format!("Previously defined {t} here")
                            } else {
                                "Previously defined here".to_owned()
                            }),
                        conflict_span
                            .diagnostic_label(LabelStyle::Primary)
                            .with_message("identifier is already in use"),
                    ]),
            ],
            NameResolutionError::ReservedIdentifier(span) => vec![
                Diagnostic::error()
                    .with_message("reserved identifier may not be used")
                    .with_labels(vec![
                        span.diagnostic_label(LabelStyle::Primary)
                            .with_message("reserved identifier"),
                    ]),
            ],
        }
    }
}

impl ErrorDiagnostic for TypeCheckError {
    fn diagnostics(&self) -> Vec<Diagnostic> {
        let d = Diagnostic::error().with_message("while type checking");
        let inner_error = format!("{self}");

        let d = match self {
            TypeCheckError::UnknownIdentifier(span, _, suggestion) => {
                let notes = if let Some(suggestion) = suggestion {
                    vec![format!("Did you mean '{suggestion}'?")]
                } else {
                    vec![]
                };
                d.with_labels(vec![
                    span.diagnostic_label(LabelStyle::Primary)
                        .with_message("unknown identifier"),
                ])
                .with_notes(notes)
            }
            TypeCheckError::IncompatibleDimensions(IncompatibleDimensionsError {
                operation,
                span_operation,
                span_actual,
                actual_type,
                actual_dimensions,
                span_expected,
                expected_type,
                expected_dimensions,
                ..
            }) => {
                let expected_type = if expected_dimensions.is_empty() {
                    format!("{expected_type}")
                } else {
                    expected_dimensions.join(" or ")
                };
                let actual_type = if actual_dimensions.is_empty() {
                    format!("{actual_type}")
                } else {
                    actual_dimensions.join(" or ")
                };

                let labels = vec![
                    span_expected
                        .diagnostic_label(LabelStyle::Primary)
                        .with_message(expected_type),
                    span_actual
                        .diagnostic_label(LabelStyle::Primary)
                        .with_message(actual_type),
                    span_operation
                        .diagnostic_label(LabelStyle::Secondary)
                        .with_message(format!("incompatible dimensions in {operation}")),
                ];
                d.with_labels(labels).with_notes(vec![inner_error])
            }
            TypeCheckError::NonScalarExponent(span, type_)
            | TypeCheckError::NonScalarFactorialArgument(span, type_) => d
                .with_labels(vec![
                    span.diagnostic_label(LabelStyle::Primary)
                        .with_message(format!("{type_}")),
                ])
                .with_notes(vec![inner_error]),
            TypeCheckError::UnsupportedConstEvalExpression(span, _) => d.with_labels(vec![
                span.diagnostic_label(LabelStyle::Primary)
                    .with_message(inner_error),
            ]),
            TypeCheckError::DivisionByZeroInConstEvalExpression(span) => d.with_labels(vec![
                span.diagnostic_label(LabelStyle::Primary)
                    .with_message(inner_error),
            ]),
            TypeCheckError::RegistryError(re) => match re {
                crate::registry::RegistryError::EntryExists(_) => d.with_notes(vec![inner_error]),
                crate::registry::RegistryError::UnknownEntry(name, suggestion) => {
                    d.with_notes(vec![format!(
                        "Unknown dimension '{name}'{maybe_suggestion}",
                        maybe_suggestion = if let Some(suggestion) = suggestion {
                            format!(" did you mean '{suggestion}'?")
                        } else {
                            "".into()
                        }
                    )])
                }
            },
            TypeCheckError::IncompatibleAlternativeDimensionExpression(
                _name,
                span1,
                type1,
                span2,
                type2,
            ) => d
                .with_labels(vec![
                    span1
                        .diagnostic_label(LabelStyle::Primary)
                        .with_message(type1.to_string()),
                    span2
                        .diagnostic_label(LabelStyle::Primary)
                        .with_message(type2.to_string()),
                ])
                .with_notes(vec![inner_error]),
            TypeCheckError::WrongArity {
                callable_span,
                callable_name: _,
                callable_definition_span,
                arity,
                num_args,
            } => {
                let mut labels = vec![
                    callable_span
                        .diagnostic_label(LabelStyle::Primary)
                        .with_message(format!(
                            "{what}was called with {num}, but takes {range}",
                            what = if callable_definition_span.is_some() {
                                ""
                            } else {
                                "procedure or function object "
                            },
                            num = if *num_args == 1 {
                                "one argument".into()
                            } else {
                                format!("{num_args} arguments")
                            },
                            range = if arity.start() == arity.end() {
                                format!("{}", arity.start())
                            } else {
                                format!("{} to {}", arity.start(), arity.end())
                            }
                        )),
                ];
                if let Some(span) = callable_definition_span {
                    labels.insert(
                        0,
                        span.diagnostic_label(LabelStyle::Secondary)
                            .with_message("The function defined here"),
                    );
                }

                d.with_labels(labels)
            }
            TypeCheckError::TypeParameterNameClash(span, _) => d.with_labels(vec![
                span.diagnostic_label(LabelStyle::Primary)
                    .with_message(inner_error),
            ]),
            TypeCheckError::IncompatibleTypesInCondition(
                if_span,
                then_type,
                then_span,
                else_type,
                else_span,
            ) => d.with_labels(vec![
                then_span
                    .diagnostic_label(LabelStyle::Secondary)
                    .with_message(then_type.to_string()),
                else_span
                    .diagnostic_label(LabelStyle::Secondary)
                    .with_message(else_type.to_string()),
                if_span.diagnostic_label(LabelStyle::Primary).with_message(
                    "Incompatible types in 'then' and 'else' branches of conditional",
                ),
            ]),
            TypeCheckError::IncompatibleTypesInComparison(
                op_span,
                lhs_type,
                lhs_span,
                rhs_type,
                rhs_span,
            ) => d.with_labels(vec![
                lhs_span
                    .diagnostic_label(LabelStyle::Secondary)
                    .with_message(lhs_type.to_string()),
                rhs_span
                    .diagnostic_label(LabelStyle::Secondary)
                    .with_message(rhs_type.to_string()),
                op_span
                    .diagnostic_label(LabelStyle::Primary)
                    .with_message("Incompatible types in comparison operator"),
            ]),
            TypeCheckError::IncompatibleTypeInAssert(procedure_span, type_, type_span) => d
                .with_labels(vec![
                    type_span
                        .diagnostic_label(LabelStyle::Secondary)
                        .with_message(type_.to_string()),
                    procedure_span
                        .diagnostic_label(LabelStyle::Primary)
                        .with_message("Non-boolean type in 'assert' call"),
                ]),
            TypeCheckError::IncompatibleTypesInAssertEq(
                procedure_span,
                first_type,
                first_span,
                arg_type,
                arg_span,
            ) => d.with_labels(vec![
                first_span
                    .diagnostic_label(LabelStyle::Secondary)
                    .with_message(first_type.to_string()),
                arg_span
                    .diagnostic_label(LabelStyle::Secondary)
                    .with_message(arg_type.to_string()),
                procedure_span
                    .diagnostic_label(LabelStyle::Primary)
                    .with_message("Incompatible types in 'assert_eq' call"),
            ]),
            TypeCheckError::IncompatibleTypesInAnnotation(
                what,
                what_span,
                annotation,
                annotation_span,
                deduced_type,
                body_span,
            ) => d.with_labels(vec![
                annotation_span
                    .diagnostic_label(LabelStyle::Secondary)
                    .with_message(annotation.to_string()),
                body_span
                    .diagnostic_label(LabelStyle::Secondary)
                    .with_message(deduced_type.to_string()),
                what_span
                    .diagnostic_label(LabelStyle::Primary)
                    .with_message(format!("Incompatible types in {what}")),
            ]),
            TypeCheckError::IncompatibleTypesInFunctionCall(
                parameter_span,
                parameter_type,
                argument_span,
                argument_type,
            ) => {
                if let Some(parameter_span) = parameter_span {
                    d.with_labels(vec![
                        parameter_span
                            .diagnostic_label(LabelStyle::Secondary)
                            .with_message(parameter_type.to_string()),
                        argument_span
                            .diagnostic_label(LabelStyle::Primary)
                            .with_message(argument_type.to_string()),
                    ])
                    .with_notes(vec![inner_error])
                } else {
                    d.with_labels(vec![
                        argument_span
                            .diagnostic_label(LabelStyle::Primary)
                            .with_message(argument_type.to_string()),
                    ])
                    .with_notes(vec![inner_error])
                }
            }
            TypeCheckError::IncompatibleTypesInList(
                span_first,
                type_first,
                span_subsequent,
                type_subsequent,
            ) => d
                .with_labels(vec![
                    span_first
                        .diagnostic_label(LabelStyle::Secondary)
                        .with_message(type_first.to_string()),
                    span_subsequent
                        .diagnostic_label(LabelStyle::Primary)
                        .with_message(type_subsequent.to_string()),
                ])
                .with_notes(vec![inner_error]),
            TypeCheckError::NoDimensionlessBaseUnit(span, unit_name) => d
                .with_labels(vec![
                    span.diagnostic_label(LabelStyle::Primary)
                        .with_message(inner_error),
                ])
                .with_notes(vec![
                    format!("Use 'unit {unit_name}' for ad-hoc units."),
                    format!("Use 'unit {unit_name}: Scalar = …' for derived units."),
                ]),
            TypeCheckError::ForeignFunctionNeedsTypeAnnotations(span, _)
            | TypeCheckError::UnknownForeignFunction(span, _)
            | TypeCheckError::NonRationalExponent(span)
            | TypeCheckError::OverflowInConstExpr(span)
            | TypeCheckError::ExpectedDimensionType(span, _)
            | TypeCheckError::ExpectedBool(span)
            | TypeCheckError::NoFunctionReferenceToGenericFunction(span)
            | TypeCheckError::OnlyFunctionsAndReferencesCanBeCalled(span)
            | TypeCheckError::DerivedUnitDefinitionMustNotBeGeneric(span)
            | TypeCheckError::MultipleTypedHoles(span) => d.with_labels(vec![
                span.diagnostic_label(LabelStyle::Primary)
                    .with_message(inner_error),
            ]),
            TypeCheckError::MissingDimension(span, dim) => d
                .with_labels(vec![
                    span.diagnostic_label(LabelStyle::Primary)
                        .with_message(format!("Missing dimension '{dim}'")),
                ])
                .with_notes(vec![format!(
                    "This operation requires the '{dim}' dimension to be defined"
                )]),
            TypeCheckError::IncompatibleTypesInOperator(
                span,
                op,
                lhs_type,
                lhs_span,
                rhs_type,
                rhs_span,
            ) => d.with_labels(vec![
                span.diagnostic_label(LabelStyle::Primary)
                    .with_message(format!(
                        "Operator {} can not be applied to these types",
                        op.pretty_print()
                    )),
                lhs_span
                    .diagnostic_label(LabelStyle::Secondary)
                    .with_message(lhs_type.to_string()),
                rhs_span
                    .diagnostic_label(LabelStyle::Secondary)
                    .with_message(rhs_type.to_string()),
            ]),
            TypeCheckError::DuplicateFieldInStructInstantiation(
                this_field_span,
                that_field_span,
                _attr_name,
            ) => d.with_labels(vec![
                this_field_span
                    .diagnostic_label(LabelStyle::Primary)
                    .with_message(inner_error),
                that_field_span
                    .diagnostic_label(LabelStyle::Secondary)
                    .with_message("Already defined here"),
            ]),
            TypeCheckError::FieldAccessOfNonStructType(ident_span, expr_span, _attr, type_) => d
                .with_labels(vec![
                    ident_span
                        .diagnostic_label(LabelStyle::Primary)
                        .with_message(inner_error),
                    expr_span
                        .diagnostic_label(LabelStyle::Secondary)
                        .with_message(type_.to_string()),
                ]),
            TypeCheckError::UnknownFieldAccess(ident_span, expr_span, _attr, type_) => d
                .with_labels(vec![
                    ident_span
                        .diagnostic_label(LabelStyle::Primary)
                        .with_message(inner_error),
                    expr_span
                        .diagnostic_label(LabelStyle::Secondary)
                        .with_message(type_.to_string()),
                ]),
            TypeCheckError::IncompatibleTypesForStructField(
                expected_field_span,
                _expected_type,
                expr_span,
                _found_type,
            ) => d.with_labels(vec![
                expr_span
                    .diagnostic_label(LabelStyle::Primary)
                    .with_message(inner_error),
                expected_field_span
                    .diagnostic_label(LabelStyle::Secondary)
                    .with_message("Defined here"),
            ]),
<<<<<<< HEAD
            TypeCheckError::UnusedGenericParameterInStructureDefinition(span, _name) => d.with_labels(vec![span
                .diagnostic_label(LabelStyle::Primary)
                .with_message(inner_error)]),
            TypeCheckError::UnknownStruct(span, _name) => d.with_labels(vec![span
                .diagnostic_label(LabelStyle::Primary)
                .with_message(inner_error)]),
=======
            TypeCheckError::UnknownStruct(span, _name) => d.with_labels(vec![
                span.diagnostic_label(LabelStyle::Primary)
                    .with_message(inner_error),
            ]),
>>>>>>> 34170f84
            TypeCheckError::UnknownFieldInStructInstantiation(field_span, defn_span, _, _) => d
                .with_labels(vec![
                    field_span
                        .diagnostic_label(LabelStyle::Primary)
                        .with_message(inner_error),
                    defn_span
                        .diagnostic_label(LabelStyle::Secondary)
                        .with_message("Struct defined here"),
                ]),
            TypeCheckError::DuplicateFieldInStructDefinition(
                this_field_span,
                that_field_span,
                _attr_name,
            ) => d.with_labels(vec![
                this_field_span
                    .diagnostic_label(LabelStyle::Primary)
                    .with_message(inner_error),
                that_field_span
                    .diagnostic_label(LabelStyle::Secondary)
                    .with_message("Already defined here"),
            ]),
            TypeCheckError::MissingFieldsInStructInstantiation(
                construction_span,
                defn_span,
                missing,
            ) => d
                .with_labels(vec![
                    construction_span
                        .diagnostic_label(LabelStyle::Primary)
                        .with_message(inner_error),
                    defn_span
                        .diagnostic_label(LabelStyle::Secondary)
                        .with_message("Struct defined here"),
                ])
                .with_notes(vec!["Missing fields: ".to_owned()])
                .with_notes(missing.iter().map(|(n, t)| format!("{n}: {t}")).collect()),
            TypeCheckError::NameResolutionError(inner) => {
                return inner.diagnostics();
            }
            TypeCheckError::ConstraintSolverError(..) | TypeCheckError::SubstitutionError(..) => {
                d.with_message(inner_error).with_notes(vec![
                    "Consider adding type annotations to get more precise error messages.".into(),
                ])
            }
            TypeCheckError::MissingDimBound(span) => d
                .with_labels(vec![
                    span.diagnostic_label(LabelStyle::Primary)
                        .with_message(inner_error),
                ])
                .with_notes(vec![
                    "Consider adding `: Dim` after the type parameter".to_owned(),
                ]),
            TypeCheckError::ExponentiationNeedsTypeAnnotation(span) => d.with_labels(vec![
                span.diagnostic_label(LabelStyle::Primary)
                    .with_message(inner_error),
            ]),
            TypeCheckError::TypedHoleInStatement(span, type_, statement, matches) => {
                let mut notes = vec![
                    format!("Found a hole of type '{type_}' in the statement:"),
                    format!("  {statement}"),
                ];

                if !matches.is_empty() {
                    notes.push("Relevant matches for this hole include:".into());
                    notes.push(format!("  {}", matches.join(", ")));
                }

                d.with_labels(vec![
                    span.diagnostic_label(LabelStyle::Primary)
                        .with_message(type_),
                ])
                .with_message("Found typed hole")
                .with_notes(notes)
            }
        };
        vec![d]
    }
}

/// Little helper to quickly implement diagnostic for types that requires the resolver
/// in order to emit a diagnostic.
pub struct ResolverDiagnostic<'a, E> {
    pub resolver: &'a Resolver,
    pub error: &'a E,
}

impl ErrorDiagnostic for ResolverDiagnostic<'_, RuntimeError> {
    fn diagnostics(&self) -> Vec<Diagnostic> {
        let mut diag = Vec::new();

        let inner = format!("{:#}", self.error.kind);
        match &self.error.kind {
            RuntimeErrorKind::AssertFailed(span) => diag.push(
                Diagnostic::error()
                    .with_message("Assertion failed")
                    .with_labels(vec![
                        span.diagnostic_label(LabelStyle::Primary)
                            .with_message("assertion failed"),
                    ]),
            ),
            RuntimeErrorKind::AssertEq2Failed(assert_eq2_error) => diag.push(
                Diagnostic::error()
                    .with_message("Assertion failed")
                    .with_labels(vec![
                        assert_eq2_error
                            .span_lhs
                            .diagnostic_label(LabelStyle::Secondary)
                            .with_message(format!("{}", assert_eq2_error.lhs)),
                        assert_eq2_error
                            .span_rhs
                            .diagnostic_label(LabelStyle::Primary)
                            .with_message(format!("{}", assert_eq2_error.rhs)),
                    ])
                    .with_notes(vec![inner]),
            ),
            RuntimeErrorKind::AssertEq3Failed(assert_eq3_error) => {
                let (lhs, rhs) = assert_eq3_error.fmt_comparands();

                diag.push(
                    Diagnostic::error()
                        .with_message("Assertion failed")
                        .with_labels(vec![
                            assert_eq3_error
                                .span_lhs
                                .diagnostic_label(LabelStyle::Secondary)
                                .with_message(lhs),
                            assert_eq3_error
                                .span_rhs
                                .diagnostic_label(LabelStyle::Primary)
                                .with_message(rhs),
                        ])
                        .with_notes(vec![inner]),
                )
            }
            _ => diag.push(
                Diagnostic::error()
                    .with_message("runtime error")
                    .with_notes(vec![inner])
                    .with_labels_iter(
                        // We're going to join the three first piece of user code that triggered the error
                        self.error
                            .backtrace
                            .iter()
                            .filter(|(_, span)| {
                                if cfg!(debug_assertions) {
                                    true
                                } else {
                                    let file =
                                        self.resolver.files.get(span.code_source_id).unwrap();
                                    // Everything that starts by prelude was not written by the user and must be ignored
                                    !file.name().contains("<builtin>")
                                }
                            })
                            .take(3)
                            .map(|(_, span)| span.diagnostic_label(LabelStyle::Primary)),
                    ),
            ),
        }

        diag.push(
            Diagnostic::help()
                .with_message("Backtrace:")
                .with_notes_iter(self.error.backtrace.iter().enumerate().map(
                    |(i, (fn_name, span))| {
                        let file = self.resolver.files.get(span.code_source_id).unwrap();
                        let file_name = file.name();
                        let (line, col) = position(*span, file.source());

                        // We want to retrieve a rough summary of the error that fits on a single line.
                        let error_cause =
                            &file.source()[span.start.as_usize()..span.end.as_usize()];
                        // " = {}: " => 5 character + the size of the idx in base 10
                        let target_width = 120 - 5 - (i + 1).ilog10() as usize;
                        let last_char_idx = error_cause
                            .char_indices()
                            .take(target_width)
                            .map(|(i, _)| i)
                            .last()
                            .unwrap_or_default();
                        let error_cause = &error_cause[..=last_char_idx].replace('\n', "\\n");

                        format!("{i}: {error_cause}\n\tat {fn_name} - {file_name}:{line}:{col}")
                    },
                )),
        );

        diag
    }
}

/// Return the position in terms of line number and column number
/// of the span starting position in the source.
fn position(span: Span, source: &str) -> (usize, usize) {
    let mut line = 1;
    let mut last_line_pos = 0;
    let start = span.start.as_usize();

    for (i, b) in source.bytes().enumerate() {
        if b == b'\n' {
            line += 1;
            last_line_pos = i;
        }
        if i == start {
            break;
        }
    }
    (line, start - last_line_pos)
}<|MERGE_RESOLUTION|>--- conflicted
+++ resolved
@@ -435,19 +435,15 @@
                     .diagnostic_label(LabelStyle::Secondary)
                     .with_message("Defined here"),
             ]),
-<<<<<<< HEAD
-            TypeCheckError::UnusedGenericParameterInStructureDefinition(span, _name) => d.with_labels(vec![span
-                .diagnostic_label(LabelStyle::Primary)
-                .with_message(inner_error)]),
-            TypeCheckError::UnknownStruct(span, _name) => d.with_labels(vec![span
-                .diagnostic_label(LabelStyle::Primary)
-                .with_message(inner_error)]),
-=======
+            TypeCheckError::UnusedGenericParameterInStructureDefinition(span, _name) => d
+                .with_labels(vec![
+                    span.diagnostic_label(LabelStyle::Primary)
+                        .with_message(inner_error),
+                ]),
             TypeCheckError::UnknownStruct(span, _name) => d.with_labels(vec![
                 span.diagnostic_label(LabelStyle::Primary)
                     .with_message(inner_error),
             ]),
->>>>>>> 34170f84
             TypeCheckError::UnknownFieldInStructInstantiation(field_span, defn_span, _, _) => d
                 .with_labels(vec![
                     field_span
