mod arithmetic;
mod ast;
#[cfg(feature = "html-formatter")]
pub mod buffered_writer;
mod bytecode_interpreter;
mod column_formatter;
pub mod command;
mod currency;
mod datetime;
mod decorator;
pub mod diagnostic;
mod dimension;
mod ffi;
mod gamma;
pub mod help;
#[cfg(feature = "html-formatter")]
pub mod html_formatter;
mod interpreter;
pub mod keywords;
pub mod list;
pub mod markup;
mod math;
pub mod module_importer;
mod name_resolution;
mod number;
mod parser;
mod plot;
mod prefix;
mod prefix_parser;
mod prefix_transformer;
pub mod pretty_print;
mod product;
mod quantity;
mod registry;
pub mod resolver;
pub mod session_history;
mod span;
mod suggestion;
mod tokenizer;
mod traversal;
mod type_variable;
mod typechecker;
mod typed_ast;
pub mod unicode_input;
mod unit;
mod unit_registry;
pub mod value;
mod vm;

use bytecode_interpreter::BytecodeInterpreter;
use column_formatter::ColumnFormatter;
use currency::ExchangeRatesCache;
use diagnostic::ErrorDiagnostic;
use dimension::DimensionRegistry;
use interpreter::Interpreter;
use keywords::KEYWORDS;
use markup as m;
use markup::FormatType;
use markup::Markup;
use module_importer::{ModuleImporter, NullImporter};
use prefix_transformer::Transformer;

use resolver::CodeSource;
use resolver::Resolver;
use resolver::ResolverError;
use thiserror::Error;
use typechecker::{TypeCheckError, TypeChecker};

pub use diagnostic::Diagnostic;
pub use interpreter::InterpreterResult;
pub use interpreter::InterpreterSettings;
pub use interpreter::RuntimeError;
pub use name_resolution::NameResolutionError;
pub use parser::ParseError;
pub use registry::BaseRepresentation;
pub use registry::BaseRepresentationFactor;
pub use typed_ast::Statement;
pub use typed_ast::Type;
use unit::BaseUnitAndFactor;
use unit_registry::UnitMetadata;

use crate::prefix_parser::PrefixParserResult;
use crate::unicode_input::UNICODE_INPUT;

#[derive(Debug, Clone, Error)]
pub enum NumbatError {
    #[error("{0}")]
    ResolverError(ResolverError),
    #[error("{0}")]
    NameResolutionError(NameResolutionError),
    #[error("{0}")]
    TypeCheckError(TypeCheckError),
    #[error("{0}")]
    RuntimeError(RuntimeError),
}

type Result<T> = std::result::Result<T, Box<NumbatError>>;

#[derive(Clone)]
pub struct Context {
    prefix_transformer: Transformer,
    typechecker: TypeChecker,
    interpreter: BytecodeInterpreter,
    resolver: Resolver,
    load_currency_module_on_demand: bool,
    terminal_width: Option<usize>,
}

impl Context {
    pub fn new(module_importer: impl ModuleImporter + 'static) -> Self {
        Context {
            prefix_transformer: Transformer::new(),
            typechecker: TypeChecker::default(),
            interpreter: BytecodeInterpreter::new(),
            resolver: Resolver::new(module_importer),
            load_currency_module_on_demand: false,
            terminal_width: None,
        }
    }

    pub fn new_without_importer() -> Self {
        Self::new(NullImporter::default())
    }

    pub fn set_debug(&mut self, activate: bool) {
        self.interpreter.set_debug(activate);
    }

    pub fn load_currency_module_on_demand(&mut self, yes: bool) {
        self.load_currency_module_on_demand = yes;
    }

    /// Fill the currency exchange rate cache. This call is blocking.
    pub fn prefetch_exchange_rates() {
        let _unused = ExchangeRatesCache::fetch();
    }

    pub fn set_exchange_rates(xml_content: &str) {
        ExchangeRatesCache::set_from_xml(xml_content);
    }

    pub fn use_test_exchange_rates() {
        ExchangeRatesCache::use_test_rates();
    }

    pub fn variable_names(&self) -> impl Iterator<Item = String> + '_ {
        self.prefix_transformer
            .variable_names
            .iter()
            .filter(|name| !name.starts_with('_'))
            .cloned()
    }

    pub fn function_names(&self) -> impl Iterator<Item = String> + '_ {
        self.prefix_transformer
            .function_names
            .iter()
            .filter(|name| !name.starts_with('_'))
            .cloned()
    }

    pub fn functions(
        &self,
    ) -> impl Iterator<
        Item = (
            String,
            Option<String>,
            String,
            Option<String>,
            Option<String>,
            CodeSource,
        ),
    > + '_ {
        self.prefix_transformer
            .function_names
            .iter()
            .filter(|name| !name.starts_with('_'))
            .map(move |name| {
                let (signature, meta) = self.typechecker.lookup_function(name).unwrap();
                (
                    name.clone(),
                    meta.name.clone(),
                    signature
                        .pretty_print(self.dimension_registry())
                        .to_string(),
                    meta.description.clone(),
                    meta.url.clone(),
                    self.resolver
                        .get_code_source(signature.definition_span.code_source_id),
                )
            })
    }

    pub fn unit_names(&self) -> &[Vec<String>] {
        &self.prefix_transformer.unit_names
    }

    pub fn dimension_names(&self) -> &[String] {
        &self.prefix_transformer.dimension_names
    }

    pub fn print_environment(&self) -> Markup {
        let mut functions: Vec<_> = self.function_names().collect();
        functions.sort();
        let mut dimensions = Vec::from(self.dimension_names());
        dimensions.sort();
        let mut units = Vec::from(self.unit_names());
        units.sort();
        let mut variables: Vec<_> = self.variable_names().collect();
        variables.sort();

        let mut output = m::empty();

        output += m::emphasized("List of functions:") + m::nl();
        output += self.print_functions() + m::nl();

        output += m::emphasized("List of dimensions:") + m::nl();
        output += self.print_dimensions() + m::nl();

        output += m::emphasized("List of units:") + m::nl();
        output += self.print_units() + m::nl();

        output += m::emphasized("List of variables:") + m::nl();
        output += self.print_variables() + m::nl();

        output
    }

    fn print_sorted(&self, mut entries: Vec<String>, format_type: FormatType) -> Markup {
        entries.sort_by_key(|e| e.to_lowercase());

        let formatter = ColumnFormatter::new(self.terminal_width.unwrap_or(80));
        formatter.format(entries, format_type)
    }

    pub fn print_functions(&self) -> Markup {
        self.print_sorted(self.function_names().collect(), FormatType::Identifier)
    }

    pub fn print_dimensions(&self) -> Markup {
        self.print_sorted(self.dimension_names().into(), FormatType::TypeIdentifier)
    }

    pub fn print_variables(&self) -> Markup {
        self.print_sorted(self.variable_names().collect(), FormatType::Identifier)
    }

    pub fn print_units(&self) -> Markup {
        let units = self.unit_names().iter().flatten().cloned().collect();
        self.print_sorted(units, FormatType::Unit)
    }

    /// Gets completions for the given word_part
    ///
    /// If `add_paren` is true, then an opening paren will be added to the end of function names
    pub fn get_completions_for<'a>(
        &self,
        word_part: &'a str,
        add_paren: bool,
    ) -> impl Iterator<Item = String> + 'a {
        const COMMON_METRIC_PREFIXES: &[&str] = &[
            "pico", "nano", "micro", "milli", "centi", "kilo", "mega", "giga", "tera",
        ];

        let metric_prefixes: Vec<_> = COMMON_METRIC_PREFIXES
            .iter()
            .filter(|prefix| {
                word_part.starts_with(*prefix)
                    || (!word_part.is_empty() && prefix.starts_with(word_part))
            })
            .collect();

        let mut words: Vec<_> = KEYWORDS.iter().map(|k| k.to_string()).collect();

        for (patterns, _) in UNICODE_INPUT {
            for pattern in *patterns {
                words.push(pattern.to_string());
            }
        }

        {
            for variable in self.variable_names() {
                words.push(variable.clone());
            }

            for function in self.function_names() {
                if add_paren {
                    words.push(format!("{function}("));
                } else {
                    words.push(function.to_string());
                }
            }

            for dimension in self.dimension_names() {
                words.push(dimension.clone());
            }

            for (_, (_, meta)) in self.unit_representations() {
                for (unit, accepts_prefix) in meta.aliases {
                    words.push(unit.clone());

                    // Add some of the common long prefixes for units that accept them.
                    // We do not add all possible prefixes here in order to keep the
                    // number of completions to a reasonable size. Also, we do not add
                    // short prefixes for units that accept them, as that leads to lots
                    // and lots of 2-3 character words.
                    if accepts_prefix.long && meta.metric_prefixes {
                        for prefix in &metric_prefixes {
                            words.push(format!("{prefix}{unit}"));
                        }
                    }
                }
            }
        }

        words.sort();
        words.dedup();

        words.into_iter().filter(move |w| w.starts_with(word_part))
    }

    pub fn print_info_for_keyword(&mut self, keyword: &str) -> Markup {
        let url_encode = |s: &str| s.replace('(', "%28").replace(')', "%29");

        if keyword.is_empty() {
            return m::text("Usage: info <unit or variable>");
        }
        let reg = self.interpreter.get_unit_registry();

        if let PrefixParserResult::UnitIdentifier(_span, prefix, _, full_name) =
            self.prefix_transformer.prefix_parser.parse(keyword)
        {
            if let Some(md) = reg
                .inner
                .get_base_representation_for_name(&full_name)
                .ok()
                .map(|(_, md)| md)
            {
                let mut help = m::text("Unit: ") + m::unit(md.name.as_deref().unwrap_or(keyword));
                if let Some(url) = &md.url {
                    help += m::text(" (") + m::string(url_encode(url)) + m::text(")");
                }
                help += m::nl();
                if md.aliases.len() > 1 {
                    help += m::text("Aliases: ")
                        + m::text(
                            md.aliases
                                .iter()
                                .map(|(x, _)| x.as_str())
                                .collect::<Vec<_>>()
                                .join(", "),
                        )
                        + m::nl();
                }

                if let Some(description) = &md.description {
                    let desc = "Description: ";
                    let mut lines = description.lines();
                    help += m::text(desc)
                        + m::text(lines.by_ref().next().unwrap_or("").trim())
                        + m::nl();

                    for line in lines {
                        help +=
                            m::whitespace(" ".repeat(desc.len())) + m::text(line.trim()) + m::nl();
                    }
                }

                if matches!(md.type_, Type::Dimension(d) if d.is_scalar()) {
                    help += m::text("A dimensionless unit ([")
                        + md.readable_type
                        + m::text("])")
                        + m::nl();
                } else {
                    help += m::text("A unit of: ") + md.readable_type + m::nl();
                }

                if let Some(defining_info) = self.interpreter.get_defining_unit(&full_name) {
                    let x = defining_info
                        .iter()
                        .filter(|u| !u.unit_id.is_base())
                        .map(|unit_factor| unit_factor.unit_id.unit_and_factor())
                        .next();

                    if !prefix.is_none() {
                        help += m::nl()
                            + m::value("1 ")
                            + m::unit(keyword)
                            + m::text(" = ")
                            + m::value(prefix.factor().pretty_print())
                            + m::space()
                            + m::unit(&full_name);
                    }

                    if let Some(BaseUnitAndFactor(prod, num)) = x {
                        help += m::nl()
                            + m::value("1 ")
                            + m::unit(&full_name)
                            + m::text(" = ")
                            + m::value(num.pretty_print())
                            + m::space()
                            + prod.pretty_print_with(
                                |f| f.exponent,
                                'x',
                                '/',
                                true,
                                Some(m::FormatType::Unit),
                            );
                    } else {
                        help += m::nl() + m::unit(&full_name) + m::text(" is a base unit");
                    }
                };

                help += m::nl();

                return help;
            }
        };

        if let Some(l) = self.interpreter.lookup_global(keyword) {
            let mut help = m::text("Variable: ");
            if let Some(name) = &l.metadata.name {
                help += m::text(name);
            } else {
                help += m::identifier(keyword);
            }
            if let Some(url) = &l.metadata.url {
                help += m::text(" (") + m::string(url_encode(url)) + m::text(")");
            }
            help += m::nl();

            if let Some(description) = &l.metadata.description {
                let desc = "Description: ";
                let mut lines = description.lines();
                help +=
                    m::text(desc) + m::text(lines.by_ref().next().unwrap_or("").trim()) + m::nl();

                for line in lines {
                    help += m::whitespace(" ".repeat(desc.len())) + m::text(line.trim()) + m::nl();
                }
            }

            if l.metadata.aliases.len() > 1 {
                help += m::text("Aliases: ")
                    + m::text(
                        l.metadata
                            .aliases
                            .iter()
                            .map(|x| x.as_str())
                            .collect::<Vec<_>>()
                            .join(", "),
                    )
                    + m::nl();
            }

            if let Ok((_, results)) = self.interpret(keyword, CodeSource::Internal) {
                help += m::nl() + results.to_markup(None, self.dimension_registry(), true, true);
            }

            return help;
        }

        if let Some((fn_signature, fn_metadata)) = self.typechecker.lookup_function(keyword) {
            let metadata = fn_metadata.clone();

            let mut help = m::text("Function:    ");
            if let Some(name) = &metadata.name {
                help += m::text(name);
            } else {
                help += m::identifier(keyword);
            }
            if let Some(url) = &metadata.url {
                help += m::text(" (") + m::string(url_encode(url)) + m::text(")");
            }
            help += m::nl();

            help += m::text("Signature:  ")
                + m::space()
                + fn_signature.pretty_print(self.typechecker.registry())
                + m::nl();

            if let Some(description) = &metadata.description {
                let desc = "Description: ";
                let mut lines = description.lines();
                help +=
                    m::text(desc) + m::text(lines.by_ref().next().unwrap_or("").trim()) + m::nl();

                for line in lines {
                    help += m::whitespace(" ".repeat(desc.len())) + m::text(line.trim()) + m::nl();
                }
            }

            return help;
        }

        m::text("Not found")
    }

    pub fn list_modules(&self) -> impl Iterator<Item = String> {
        let modules = self.resolver.get_importer().list_modules();
        modules.into_iter().map(|m| m.0.join("::"))
    }

    pub fn dimension_registry(&self) -> &DimensionRegistry {
        self.typechecker.registry()
    }

    pub fn base_units(&self) -> impl Iterator<Item = String> + '_ {
        self.interpreter
            .get_unit_registry()
            .inner
            .iter_base_entries()
    }

    pub fn unit_representations(
        &self,
    ) -> impl Iterator<Item = (String, (BaseRepresentation, UnitMetadata))> + '_ {
        let registry = self.interpreter.get_unit_registry();

        let unit_names = registry
            .inner
            .iter_base_entries()
            .chain(registry.inner.iter_derived_entries());

        unit_names.map(|unit_name| {
            let info = registry
                .inner
                .get_base_representation_for_name(&unit_name)
                .unwrap();
            (unit_name, info)
        })
    }

    pub fn resolver(&self) -> &Resolver {
        &self.resolver
    }

<<<<<<< HEAD
    pub fn interpret<'a>(
=======
    pub fn resolver_mut(&mut self) -> &mut Resolver {
        &mut self.resolver
    }

    pub fn interpret(
>>>>>>> 4361530e
        &mut self,
        code: &'a str,
        code_source: CodeSource,
    ) -> Result<(Vec<typed_ast::Statement<'a>>, InterpreterResult)> {
        self.interpret_with_settings(&mut InterpreterSettings::default(), code, code_source)
    }

    pub fn interpret_with_settings<'a>(
        &mut self,
        settings: &mut InterpreterSettings,
        code: &'a str,
        code_source: CodeSource,
    ) -> Result<(Vec<typed_ast::Statement<'a>>, InterpreterResult)> {
        let statements = self
            .resolver
            .resolve(code, code_source.clone())
            .map_err(NumbatError::ResolverError)?;

        let prefix_transformer_old = self.prefix_transformer.clone();

        let result = self
            .prefix_transformer
            .transform(statements)
            .map_err(NumbatError::NameResolutionError);

        if result.is_err() {
            // Reset the state of the prefix transformer to what we had before. This is necessary
            // for REPL use cases where we want to back track from type-check errors.
            // For example:
            //
            //     >>> fn f(h) = 1
            //     error: identifier clash in definition
            //         …
            //     >>> fn f(h_) = 1     # <-- here we want to use 'f' again
            //
            self.prefix_transformer = prefix_transformer_old.clone();
        }

        let transformed_statements = result?;

        let typechecker_old = self.typechecker.clone();

        let result = self
            .typechecker
            .check(transformed_statements)
            .map_err(|err| NumbatError::TypeCheckError(*err));

        if result.is_err() {
            // Reset the state of the prefix transformer to what we had before. This is necessary
            // for REPL use cases where we want to back track from type-check errors.
            // For example:
            //
            //     >>> let x: Length = 1s      # <-- here we register the name 'x' before type checking
            //     Type check error: Incompatible dimensions in variable definition:
            //         specified dimension: Length
            //         actual dimension: Time
            //     >>> let x: Length = 1m      # <-- here we want to use the name 'x' again
            //
            self.prefix_transformer = prefix_transformer_old.clone();
            self.typechecker = typechecker_old.clone();

            if self.load_currency_module_on_demand {
                if let Err(NumbatError::TypeCheckError(TypeCheckError::UnknownIdentifier(
                    _,
                    identifier,
                    _,
                ))) = &result
                {
                    // TODO: maybe we can somehow load this list of identifiers from units::currencies?
                    const CURRENCY_IDENTIFIERS: &[&str] = &[
                        "$",
                        "USD",
                        "usd",
                        "dollar",
                        "dollars",
                        "A$",
                        "AUD",
                        "aud",
                        "australian_dollar",
                        "australian_dollars",
                        "C$",
                        "CAD",
                        "cad",
                        "canadian_dollar",
                        "canadian_dollars",
                        "CHF",
                        "chf",
                        "swiss_franc",
                        "swiss_francs",
                        "CNY",
                        "cny",
                        "yuan",
                        "renminbi",
                        "元",
                        "EUR",
                        "euro",
                        "euros",
                        "€",
                        "GBP",
                        "gbp",
                        "british_pound",
                        "pound_sterling",
                        "£",
                        "JPY",
                        "jpy",
                        "yen",
                        "yens",
                        "¥",
                        "円",
                        "bulgarian_lev",
                        "bulgarian_leva",
                        "BGN",
                        "bgn",
                        "czech_koruna",
                        "czech_korunas",
                        "CZK",
                        "czk",
                        "Kč",
                        "hungarian_forint",
                        "hungarian_forints",
                        "HUF",
                        "huf",
                        "Ft",
                        "polish_zloty",
                        "polish_zlotys",
                        "PLN",
                        "pln",
                        "zł",
                        "romanian_leu",
                        "romanian_leus",
                        "RON",
                        "ron",
                        "lei",
                        "turkish_lira",
                        "turkish_liras",
                        "TRY",
                        "try",
                        "₺",
                        "brazilian_real",
                        "brazilian_reals",
                        "BRL",
                        "brl",
                        "R$",
                        "hong_kong_dollar",
                        "hong_kong_dollars",
                        "HKD",
                        "hkd",
                        "HK$",
                        "hk$",
                        "indonesian_rupiah",
                        "indonesian_rupiahs",
                        "IDR",
                        "idr",
                        "Rp",
                        "indian_rupee",
                        "indian_rupees",
                        "INR",
                        "inr",
                        "₹",
                        "south_korean_won",
                        "south_korean_wons",
                        "KRW",
                        "krw",
                        "₩",
                        "malaysian_ringgit",
                        "malaysian_ringgits",
                        "MYR",
                        "RM",
                        "new_zealand_dollar",
                        "new_zealand_dollars",
                        "NZD",
                        "nzd",
                        "NZ$",
                        "nz$",
                        "philippine_peso",
                        "philippine_pesos",
                        "PHP",
                        "php",
                        "₱",
                        "singapore_dollar",
                        "singapore_dollars",
                        "SGD",
                        "sgd",
                        "S$",
                        "thai_baht",
                        "thai_bahts",
                        "THB",
                        "thb",
                        "฿",
                        "danish_krone",
                        "danish_kroner",
                        "DKK",
                        "dkk",
                        "swedish_krona",
                        "swedish_kronor",
                        "SEK",
                        "sek",
                        "icelandic_króna",
                        "icelandic_krónur",
                        "ISK",
                        "isk",
                        "norwegian_krone",
                        "norwegian_kroner",
                        "NOK",
                        "nok",
                        "israeli_new_shekel",
                        "israeli_new_shekels",
                        "ILS",
                        "ils",
                        "₪",
                        "NIS",
                        "nis",
                        "south_african_rand",
                        "ZAR",
                        "zar",
                    ];
                    if CURRENCY_IDENTIFIERS.contains(&identifier.as_str()) {
                        let mut no_print_settings = InterpreterSettings {
                            print_fn: Box::new(
                                move |_: &m::Markup| { // ignore any print statements when loading this module asynchronously
                                },
                            ),
                        };

                        // We also call this from a thread at program startup, so if a user only starts
                        // to use currencies later on, this will already be available and return immediately.
                        // Otherwise, we fetch it now and make sure to block on this call.
                        {
                            let erc = ExchangeRatesCache::fetch();

                            if erc.is_none() {
                                return Err(Box::new(NumbatError::RuntimeError(
                                    RuntimeError::CouldNotLoadExchangeRates,
                                )));
                            }
                        }

                        let _ = self.interpret_with_settings(
                            &mut no_print_settings,
                            "use units::currencies",
                            CodeSource::Internal,
                        )?;

                        // Make sure we do not run into an infinite loop in case loading that
                        // module did not bring in the required currency unit identifier. This
                        // can happen if the list of currency identifiers is not in sync with
                        // what the module actually defines.
                        self.load_currency_module_on_demand = false;

                        // Now we try to evaluate the user expression again:
                        return self.interpret_with_settings(settings, code, code_source);
                    }
                }
            }
        }

        let typed_statements = result?;

        let interpreter_old = self.interpreter.clone();

        let result = self.interpreter.interpret_statements(
            settings,
            &typed_statements,
            self.typechecker.registry(),
        );

        if result.is_err() {
            // Similar to above: we need to reset the state of the typechecker and the prefix transformer
            // here for REPL use cases like:
            //
            //    >>> let q = 1 / 0
            //    error: runtime error
            //     = Division by zero
            //
            //    -> 'q' should not be defined, so 'q' properly leads to a "unknown identifier" error
            //       and another 'let q = …' works as intended.
            //
            self.prefix_transformer = prefix_transformer_old;
            self.typechecker = typechecker_old;
            self.interpreter = interpreter_old;
        }

        let result = result.map_err(|err| NumbatError::RuntimeError(*err))?;

        Ok((typed_statements, result))
    }

    pub fn print_diagnostic(&self, error: impl ErrorDiagnostic) {
        use codespan_reporting::term::{
            self,
            termcolor::{ColorChoice, StandardStream},
            Config,
        };

        let writer = StandardStream::stderr(ColorChoice::Auto);
        let config = Config::default();

        // we want to be sure no one can write between our diagnostics
        let mut writer = writer.lock();
        for diagnostic in error.diagnostics() {
            term::emit(&mut writer, &config, &self.resolver.files, &diagnostic).unwrap();
        }
    }

    pub fn set_terminal_width(&mut self, width: Option<usize>) {
        self.terminal_width = width;
    }
}<|MERGE_RESOLUTION|>--- conflicted
+++ resolved
@@ -535,15 +535,11 @@
         &self.resolver
     }
 
-<<<<<<< HEAD
-    pub fn interpret<'a>(
-=======
     pub fn resolver_mut(&mut self) -> &mut Resolver {
         &mut self.resolver
     }
 
     pub fn interpret(
->>>>>>> 4361530e
         &mut self,
         code: &'a str,
         code_source: CodeSource,
