mod arithmetic;
mod ast;
#[cfg(feature = "html-formatter")]
pub mod buffered_writer;
mod bytecode_interpreter;
mod column_formatter;
pub mod command;
mod currency;
mod datetime;
mod decorator;
pub mod diagnostic;
mod dimension;
mod ffi;
mod gamma;
pub mod help;
#[cfg(feature = "html-formatter")]
pub mod html_formatter;
mod interpreter;
pub mod keywords;
pub mod list;
pub mod markup;
mod math;
pub mod module_importer;
mod name_resolution;
mod number;
mod parser;
mod plot;
mod prefix;
mod prefix_parser;
mod prefix_transformer;
pub mod pretty_print;
mod product;
mod quantity;
mod registry;
pub mod resolver;
pub mod session_history;
mod span;
mod suggestion;
mod tokenizer;
mod traversal;
mod type_variable;
mod typechecker;
mod typed_ast;
pub mod unicode_input;
mod unit;
mod unit_registry;
pub mod value;
mod vm;

use std::borrow::Cow;

use bytecode_interpreter::BytecodeInterpreter;
use column_formatter::ColumnFormatter;
use compact_str::CompactString;
use compact_str::CompactStringExt;
use compact_str::ToCompactString;
use currency::ExchangeRatesCache;
use diagnostic::ErrorDiagnostic;
use dimension::DimensionRegistry;
use interpreter::Interpreter;
use keywords::KEYWORDS;
use markup as m;
use markup::FormatType;
use markup::Markup;
use module_importer::{ModuleImporter, NullImporter};
use prefix_transformer::Transformer;

use resolver::CodeSource;
use resolver::Resolver;
use resolver::ResolverError;
use thiserror::Error;
use typechecker::{TypeCheckError, TypeChecker};

pub use diagnostic::Diagnostic;
pub use interpreter::InterpreterResult;
pub use interpreter::InterpreterSettings;
pub use interpreter::RuntimeError;
pub use name_resolution::NameResolutionError;
pub use parser::ParseError;
pub use registry::BaseRepresentation;
pub use registry::BaseRepresentationFactor;
pub use typed_ast::Statement;
pub use typed_ast::Type;
use unit::BaseUnitAndFactor;
use unit::UnitFactor;
use unit_registry::UnitMetadata;

use crate::prefix_parser::PrefixParserResult;
use crate::unicode_input::UNICODE_INPUT;

<<<<<<< HEAD
pub use number::FloatDisplayConfigSource;
pub use quantity::UnitDisplayOptions;

pub use num_format;
pub use pretty_dtoa;
=======
pub use compact_str;
>>>>>>> da18b78e

#[derive(Debug, Clone, Error)]
pub enum NumbatError {
    #[error("{0}")]
    ResolverError(ResolverError),
    #[error("{0}")]
    NameResolutionError(NameResolutionError),
    #[error("{0}")]
    TypeCheckError(TypeCheckError),
    #[error("{0}")]
    RuntimeError(RuntimeError),
}

type Result<T> = std::result::Result<T, Box<NumbatError>>;

#[derive(Clone)]
pub struct Context {
    prefix_transformer: Transformer,
    typechecker: TypeChecker,
    interpreter: BytecodeInterpreter,
    resolver: Resolver,
    load_currency_module_on_demand: bool,
    terminal_width: Option<usize>,
}

impl Context {
    pub fn new(module_importer: impl ModuleImporter + 'static) -> Self {
        Context {
            prefix_transformer: Transformer::new(),
            typechecker: TypeChecker::default(),
            interpreter: BytecodeInterpreter::new(),
            resolver: Resolver::new(module_importer),
            load_currency_module_on_demand: false,
            terminal_width: None,
        }
    }

    pub fn new_without_importer() -> Self {
        Self::new(NullImporter::default())
    }

    pub fn set_debug(&mut self, activate: bool) {
        self.interpreter.set_debug(activate);
    }

    pub fn load_currency_module_on_demand(&mut self, yes: bool) {
        self.load_currency_module_on_demand = yes;
    }

    /// Fill the currency exchange rate cache. This call is blocking.
    pub fn prefetch_exchange_rates() {
        let _unused = ExchangeRatesCache::fetch();
    }

    pub fn set_exchange_rates(xml_content: &str) {
        ExchangeRatesCache::set_from_xml(xml_content);
    }

    pub fn use_test_exchange_rates() {
        ExchangeRatesCache::use_test_rates();
    }

    pub fn variable_names(&self) -> impl Iterator<Item = CompactString> + '_ {
        self.prefix_transformer
            .variable_names
            .iter()
            .filter(|name| !name.starts_with('_'))
            .cloned()
    }

    pub fn function_names(&self) -> impl Iterator<Item = CompactString> + '_ {
        self.prefix_transformer
            .function_names
            .iter()
            .filter(|name| !name.starts_with('_'))
            .cloned()
    }

    pub fn functions(
        &self,
    ) -> impl Iterator<
        Item = (
            CompactString,
            Option<CompactString>,
            CompactString,
            Option<CompactString>,
            Option<CompactString>,
            Vec<(CompactString, Option<CompactString>)>,
            CodeSource,
        ),
    > + '_ {
        self.prefix_transformer
            .function_names
            .iter()
            .filter(|name| !name.starts_with('_'))
            .map(move |name| {
                let (signature, meta) = self.typechecker.lookup_function(name).unwrap();
                (
                    name.clone(),
                    meta.name.clone(),
                    signature
                        .pretty_print(self.dimension_registry())
                        .to_compact_string(),
                    meta.description.clone(),
                    meta.url.clone(),
                    meta.examples.clone(),
                    self.resolver
                        .get_code_source(signature.definition_span.code_source_id),
                )
            })
    }

    pub fn unit_names(&self) -> &[Vec<CompactString>] {
        &self.prefix_transformer.unit_names
    }

    pub fn dimension_names(&self) -> &[CompactString] {
        &self.prefix_transformer.dimension_names
    }

    pub fn print_environment(&self) -> Markup {
        let mut output = m::empty();

        output += m::emphasized("List of functions:") + m::nl();
        output += self.print_functions() + m::nl();

        output += m::emphasized("List of dimensions:") + m::nl();
        output += self.print_dimensions() + m::nl();

        output += m::emphasized("List of units:") + m::nl();
        output += self.print_units() + m::nl();

        output += m::emphasized("List of variables:") + m::nl();
        output += self.print_variables() + m::nl();

        output
    }

    fn print_sorted(&self, mut entries: Vec<CompactString>, format_type: FormatType) -> Markup {
        entries.sort_by_key(|e| e.to_lowercase());

        let formatter = ColumnFormatter::new(self.terminal_width.unwrap_or(80));
        formatter.format(entries, format_type)
    }

    pub fn print_functions(&self) -> Markup {
        self.print_sorted(self.function_names().collect(), FormatType::Identifier)
    }

    pub fn print_dimensions(&self) -> Markup {
        self.print_sorted(self.dimension_names().into(), FormatType::TypeIdentifier)
    }

    pub fn print_variables(&self) -> Markup {
        self.print_sorted(self.variable_names().collect(), FormatType::Identifier)
    }

    pub fn print_units(&self) -> Markup {
        let units = self.unit_names().iter().flatten().cloned().collect();
        self.print_sorted(units, FormatType::Unit)
    }

    /// Gets completions for the given word_part
    ///
    /// If `add_paren` is true, then an opening paren will be added to the end of function names
    pub fn get_completions_for(
        &self,
        word_part: &str,
        add_paren: bool,
    ) -> impl Iterator<Item = String> {
        const COMMON_METRIC_PREFIXES: &[&str] = &[
            "pico", "nano", "micro", "milli", "centi", "kilo", "mega", "giga", "tera",
        ];

        let metric_prefixes: Vec<_> = COMMON_METRIC_PREFIXES
            .iter()
            .filter(|prefix| {
                word_part.starts_with(*prefix)
                    || (!word_part.is_empty() && prefix.starts_with(word_part))
            })
            .collect();

        let mut words = Vec::new();

        let mut add_if_valid = |word: Cow<'_, str>| {
            if word.starts_with(word_part) {
                words.push(word.into_owned());
            }
        };

        for kw in KEYWORDS {
            add_if_valid((*kw).into());
        }

        for (patterns, _) in UNICODE_INPUT {
            for pattern in *patterns {
                add_if_valid((*pattern).into());
            }
        }

        for variable in self.variable_names() {
            add_if_valid(variable.into());
        }

        for mut function in self.function_names() {
            if add_paren {
                function.push('(');
            }
            add_if_valid(function.into());
        }

        for dimension in self.dimension_names() {
            add_if_valid(dimension.into());
        }

        for (_, (_, meta)) in self.unit_representations() {
            for (unit, accepts_prefix) in meta.aliases {
                // Add some of the common long prefixes for units that accept them.
                // We do not add all possible prefixes here in order to keep the
                // number of completions to a reasonable size. Also, we do not add
                // short prefixes for units that accept them, as that leads to lots
                // and lots of 2-3 character words.
                if accepts_prefix.long && meta.metric_prefixes {
                    for prefix in &metric_prefixes {
                        add_if_valid(format!("{prefix}{unit}").into());
                    }
                }

                add_if_valid(unit.into());
            }
        }

        words.sort();
        words.dedup();

        words.into_iter()
    }

    pub fn print_info_for_keyword(&mut self, keyword: &str) -> Markup {
        fn url_encode(s: &str) -> CompactString {
            let mut out = CompactString::with_capacity(s.len());
            for c in s.chars() {
                match c {
                    '(' => out.push_str("%28"),
                    ')' => out.push_str("%29"),
                    _ => out.push(c),
                }
            }
            out
        }

        if keyword.is_empty() {
            return m::text("Usage: info <unit or variable>");
        }
        let reg = self.interpreter.get_unit_registry();

        if let PrefixParserResult::UnitIdentifier(_span, prefix, _, full_name) =
            self.prefix_transformer.prefix_parser.parse(keyword)
        {
            if let Some(md) = reg
                .inner
                .get_base_representation_for_name(&full_name)
                .ok()
                .map(|(_, md)| md)
            {
                let mut help = m::text("Unit: ")
                    + m::unit(md.name.unwrap_or_else(|| keyword.to_compact_string()));
                if let Some(url) = &md.url {
                    help += m::text(" (") + m::string(url_encode(url)) + m::text(")");
                }
                help += m::nl();
                if md.aliases.len() > 1 {
                    help += m::text("Aliases: ")
                        + m::text(
                            md.aliases
                                .iter()
                                .map(|(x, _)| x.as_str())
                                .collect::<Vec<_>>()
                                .join_compact(", "),
                        )
                        + m::nl();
                }

                if let Some(description) = &md.description {
                    let desc = "Description: ";
                    let mut lines = description.lines();
                    help += m::text(desc)
                        + m::text(
                            lines
                                .by_ref()
                                .next()
                                .unwrap_or("")
                                .trim()
                                .to_compact_string(),
                        )
                        + m::nl();

                    for line in lines {
                        help += m::whitespace(CompactString::const_new(" ").repeat(desc.len()))
                            + m::text(line.trim().to_compact_string())
                            + m::nl();
                    }
                }

                if matches!(md.type_, Type::Dimension(d) if d.is_scalar()) {
                    help += m::text("A dimensionless unit ([")
                        + md.readable_type
                        + m::text("])")
                        + m::nl();
                } else {
                    help += m::text("A unit of: ") + md.readable_type + m::nl();
                }

                if let Some(defining_info) = self.interpreter.get_defining_unit(&full_name) {
                    let x = defining_info
                        .iter()
                        .filter(|u| !u.unit_id.is_base())
                        .map(|unit_factor| unit_factor.unit_id.unit_and_factor())
                        .next();

                    if !prefix.is_none() {
                        help += m::nl()
                            + m::value("1 ")
                            + m::unit(keyword.to_compact_string())
                            + m::text(" = ")
                            + m::value(prefix.factor().pretty_print())
                            + m::space()
                            + m::unit(full_name.to_compact_string());
                    }

                    if let Some(BaseUnitAndFactor(prod, num)) = x {
                        help += m::nl()
                            + m::value("1 ")
                            + m::unit(full_name.to_compact_string())
                            + m::text(" = ")
                            + m::value(num.pretty_print())
                            + m::space()
                            + prod.pretty_print_with(
                                |f| f.exponent,
                                'x',
                                '/',
                                true,
                                None::<fn(&UnitFactor) -> String>,
                                Some(m::FormatType::Unit),
                            );
                    } else {
                        help += m::nl()
                            + m::unit(full_name.to_compact_string())
                            + m::text(" is a base unit");
                    }
                };

                help += m::nl();

                return help;
            }
        };

        if let Some(l) = self.interpreter.lookup_global(keyword) {
            let mut help = m::text("Variable: ");
            if let Some(name) = &l.metadata.name {
                help += m::text(name.clone());
            } else {
                help += m::identifier(keyword.to_compact_string());
            }
            if let Some(url) = &l.metadata.url {
                help += m::text(" (") + m::string(url_encode(url)) + m::text(")");
            }
            help += m::nl();

            if let Some(description) = &l.metadata.description {
                let desc = "Description: ";
                let mut lines = description.lines();
                help += m::text(desc)
                    + m::text(
                        lines
                            .by_ref()
                            .next()
                            .unwrap_or("")
                            .trim()
                            .to_compact_string(),
                    )
                    + m::nl();

                for line in lines {
                    help += m::whitespace(CompactString::const_new(" ").repeat(desc.len()))
                        + m::text(line.trim().to_compact_string())
                        + m::nl();
                }
            }

            if l.metadata.aliases.len() > 1 {
                help += m::text("Aliases: ")
                    + m::text(
                        l.metadata
                            .aliases
                            .iter()
                            .map(|x| x.as_str())
                            .collect::<Vec<_>>()
                            .join_compact(", "),
                    )
                    + m::nl();
            }

            if let Ok((_, results)) = self.interpret(keyword, CodeSource::Internal) {
                help += m::nl() + results.to_markup(None, self.dimension_registry(), true, true);
            }

            return help;
        }

        if let Some((fn_signature, fn_metadata)) = self.typechecker.lookup_function(keyword) {
            let metadata = fn_metadata.clone();

            let mut help = m::text("Function:    ");
            if let Some(name) = &metadata.name {
                help += m::text(name.clone());
            } else {
                help += m::identifier(keyword.to_compact_string());
            }
            if let Some(url) = &metadata.url {
                help += m::text(" (") + m::string(url_encode(url)) + m::text(")");
            }
            help += m::nl();

            help += m::text("Signature:  ")
                + m::space()
                + fn_signature.pretty_print(self.typechecker.registry())
                + m::nl();

            if let Some(description) = &metadata.description {
                let desc = "Description: ";
                let mut lines = description.lines();
                help += m::text(desc)
                    + m::text(
                        lines
                            .by_ref()
                            .next()
                            .unwrap_or("")
                            .trim()
                            .to_compact_string(),
                    )
                    + m::nl();

                for line in lines {
                    help += m::whitespace(CompactString::new(" ").repeat(desc.len()))
                        + m::text(line.trim().to_compact_string())
                        + m::nl();
                }
            }

            return help;
        }

        m::text("Not found")
    }

    pub fn list_modules(&self) -> impl Iterator<Item = CompactString> {
        let modules = self.resolver.get_importer().list_modules();
        modules.into_iter().map(|m| m.0.join_compact("::"))
    }

    pub fn dimension_registry(&self) -> &DimensionRegistry {
        self.typechecker.registry()
    }

    pub fn base_units(&self) -> impl Iterator<Item = CompactString> + '_ {
        self.interpreter
            .get_unit_registry()
            .inner
            .iter_base_entries()
    }

    pub fn unit_representations(
        &self,
    ) -> impl Iterator<Item = (CompactString, (BaseRepresentation, UnitMetadata))> + '_ {
        let registry = self.interpreter.get_unit_registry();

        let unit_names = registry
            .inner
            .iter_base_entries()
            .chain(registry.inner.iter_derived_entries());

        unit_names.map(|unit_name| {
            let info = registry
                .inner
                .get_base_representation_for_name(&unit_name)
                .unwrap();
            (unit_name, info)
        })
    }

    pub fn resolver(&self) -> &Resolver {
        &self.resolver
    }

    pub fn resolver_mut(&mut self) -> &mut Resolver {
        &mut self.resolver
    }

    pub fn interpret<'a>(
        &mut self,
        code: &'a str,
        code_source: CodeSource,
    ) -> Result<(Vec<typed_ast::Statement<'a>>, InterpreterResult)> {
        self.interpret_with_settings(&mut InterpreterSettings::default(), code, code_source)
    }

    pub fn interpret_with_settings<'a>(
        &mut self,
        settings: &mut InterpreterSettings,
        code: &'a str,
        code_source: CodeSource,
    ) -> Result<(Vec<typed_ast::Statement<'a>>, InterpreterResult)> {
        let statements = self
            .resolver
            .resolve(code, code_source.clone())
            .map_err(NumbatError::ResolverError)?;

        let prefix_transformer_old = self.prefix_transformer.clone();

        let result = self
            .prefix_transformer
            .transform(statements)
            .map_err(NumbatError::NameResolutionError);

        if result.is_err() {
            // Reset the state of the prefix transformer to what we had before. This is necessary
            // for REPL use cases where we want to back track from type-check errors.
            // For example:
            //
            //     >>> fn f(h) = 1
            //     error: identifier clash in definition
            //         …
            //     >>> fn f(h_) = 1     # <-- here we want to use 'f' again
            //
            self.prefix_transformer = prefix_transformer_old.clone();
        }

        let transformed_statements = result?;

        let typechecker_old = self.typechecker.clone();

        let result = self
            .typechecker
            .check(&transformed_statements)
            .map_err(|err| NumbatError::TypeCheckError(*err));

        if result.is_err() {
            // Reset the state of the prefix transformer to what we had before. This is necessary
            // for REPL use cases where we want to back track from type-check errors.
            // For example:
            //
            //     >>> let x: Length = 1s      # <-- here we register the name 'x' before type checking
            //     Type check error: Incompatible dimensions in variable definition:
            //         specified dimension: Length
            //         actual dimension: Time
            //     >>> let x: Length = 1m      # <-- here we want to use the name 'x' again
            //
            self.prefix_transformer = prefix_transformer_old.clone();
            self.typechecker = typechecker_old.clone();

            if self.load_currency_module_on_demand {
                if let Err(NumbatError::TypeCheckError(TypeCheckError::UnknownIdentifier(
                    _,
                    identifier,
                    _,
                ))) = &result
                {
                    // TODO: maybe we can somehow load this list of identifiers from units::currencies?
                    const CURRENCY_IDENTIFIERS: &[&str] = &[
                        "$",
                        "USD",
                        "usd",
                        "dollar",
                        "dollars",
                        "A$",
                        "AUD",
                        "aud",
                        "australian_dollar",
                        "australian_dollars",
                        "C$",
                        "CAD",
                        "cad",
                        "canadian_dollar",
                        "canadian_dollars",
                        "CHF",
                        "chf",
                        "swiss_franc",
                        "swiss_francs",
                        "CNY",
                        "cny",
                        "yuan",
                        "renminbi",
                        "元",
                        "EUR",
                        "eur",
                        "euro",
                        "euros",
                        "€",
                        "GBP",
                        "gbp",
                        "british_pound",
                        "pound_sterling",
                        "£",
                        "JPY",
                        "jpy",
                        "yen",
                        "yens",
                        "¥",
                        "円",
                        "bulgarian_lev",
                        "bulgarian_leva",
                        "BGN",
                        "bgn",
                        "czech_koruna",
                        "czech_korunas",
                        "CZK",
                        "czk",
                        "Kč",
                        "hungarian_forint",
                        "hungarian_forints",
                        "HUF",
                        "huf",
                        "Ft",
                        "polish_zloty",
                        "polish_zlotys",
                        "PLN",
                        "pln",
                        "zł",
                        "romanian_leu",
                        "romanian_leus",
                        "RON",
                        "ron",
                        "lei",
                        "turkish_lira",
                        "turkish_liras",
                        "TRY",
                        "try",
                        "₺",
                        "brazilian_real",
                        "brazilian_reals",
                        "BRL",
                        "brl",
                        "R$",
                        "hong_kong_dollar",
                        "hong_kong_dollars",
                        "HKD",
                        "hkd",
                        "HK$",
                        "hk$",
                        "indonesian_rupiah",
                        "indonesian_rupiahs",
                        "IDR",
                        "idr",
                        "Rp",
                        "indian_rupee",
                        "indian_rupees",
                        "INR",
                        "inr",
                        "₹",
                        "south_korean_won",
                        "south_korean_wons",
                        "KRW",
                        "krw",
                        "₩",
                        "malaysian_ringgit",
                        "malaysian_ringgits",
                        "MYR",
                        "RM",
                        "new_zealand_dollar",
                        "new_zealand_dollars",
                        "NZD",
                        "nzd",
                        "NZ$",
                        "nz$",
                        "philippine_peso",
                        "philippine_pesos",
                        "PHP",
                        "php",
                        "₱",
                        "singapore_dollar",
                        "singapore_dollars",
                        "SGD",
                        "sgd",
                        "S$",
                        "thai_baht",
                        "thai_bahts",
                        "THB",
                        "thb",
                        "฿",
                        "danish_krone",
                        "danish_kroner",
                        "DKK",
                        "dkk",
                        "swedish_krona",
                        "swedish_kronor",
                        "SEK",
                        "sek",
                        "icelandic_króna",
                        "icelandic_krónur",
                        "ISK",
                        "isk",
                        "norwegian_krone",
                        "norwegian_kroner",
                        "NOK",
                        "nok",
                        "israeli_new_shekel",
                        "israeli_new_shekels",
                        "ILS",
                        "ils",
                        "₪",
                        "NIS",
                        "nis",
                        "south_african_rand",
                        "ZAR",
                        "zar",
                    ];
                    if CURRENCY_IDENTIFIERS.contains(&identifier.as_str()) {
                        let mut no_print_settings = InterpreterSettings {
                            print_fn: Box::new(
                                move |_: &m::Markup| { // ignore any print statements when loading this module asynchronously
                                },
                            ),
                        };

                        // We also call this from a thread at program startup, so if a user only starts
                        // to use currencies later on, this will already be available and return immediately.
                        // Otherwise, we fetch it now and make sure to block on this call.
                        {
                            let erc = ExchangeRatesCache::fetch();

                            if erc.is_none() {
                                return Err(Box::new(NumbatError::RuntimeError(
                                    RuntimeError::CouldNotLoadExchangeRates,
                                )));
                            }
                        }

                        let _ = self.interpret_with_settings(
                            &mut no_print_settings,
                            "use units::currencies",
                            CodeSource::Internal,
                        )?;

                        // Make sure we do not run into an infinite loop in case loading that
                        // module did not bring in the required currency unit identifier. This
                        // can happen if the list of currency identifiers is not in sync with
                        // what the module actually defines.
                        self.load_currency_module_on_demand = false;

                        // Now we try to evaluate the user expression again:
                        return self.interpret_with_settings(settings, code, code_source);
                    }
                }
            }
        }

        let typed_statements = result?;

        let interpreter_old = self.interpreter.clone();

        let result = self.interpreter.interpret_statements(
            settings,
            &typed_statements,
            self.typechecker.registry(),
        );

        if result.is_err() {
            // Similar to above: we need to reset the state of the typechecker and the prefix transformer
            // here for REPL use cases like:
            //
            //    >>> let q = 1 / 0
            //    error: runtime error
            //     = Division by zero
            //
            //    -> 'q' should not be defined, so 'q' properly leads to a "unknown identifier" error
            //       and another 'let q = …' works as intended.
            //
            self.prefix_transformer = prefix_transformer_old;
            self.typechecker = typechecker_old;
            self.interpreter = interpreter_old;
        }

        let result = result.map_err(|err| NumbatError::RuntimeError(*err))?;

        Ok((typed_statements, result))
    }

    pub fn print_diagnostic(&self, error: impl ErrorDiagnostic) {
        use codespan_reporting::term::{
            self,
            termcolor::{ColorChoice, StandardStream},
            Config,
        };

        let writer = StandardStream::stderr(ColorChoice::Auto);
        let config = Config::default();

        // we want to be sure no one can write between our diagnostics
        let mut writer = writer.lock();
        for diagnostic in error.diagnostics() {
            term::emit(&mut writer, &config, &self.resolver.files, &diagnostic).unwrap();
        }
    }

    pub fn set_terminal_width(&mut self, width: Option<usize>) {
        self.terminal_width = width;
    }
}<|MERGE_RESOLUTION|>--- conflicted
+++ resolved
@@ -88,15 +88,12 @@
 use crate::prefix_parser::PrefixParserResult;
 use crate::unicode_input::UNICODE_INPUT;
 
-<<<<<<< HEAD
 pub use number::FloatDisplayConfigSource;
 pub use quantity::UnitDisplayOptions;
 
+pub use compact_str;
 pub use num_format;
 pub use pretty_dtoa;
-=======
-pub use compact_str;
->>>>>>> da18b78e
 
 #[derive(Debug, Clone, Error)]
 pub enum NumbatError {
@@ -439,7 +436,7 @@
                                 'x',
                                 '/',
                                 true,
-                                None::<fn(&UnitFactor) -> String>,
+                                None::<fn(&UnitFactor) -> _>,
                                 Some(m::FormatType::Unit),
                             );
                     } else {
