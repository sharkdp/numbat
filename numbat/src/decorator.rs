use crate::{prefix_parser::AcceptsPrefix, span::Span, unit::CanonicalName};

#[derive(Debug, Clone, PartialEq, Eq)]
pub enum Decorator<'a> {
    MetricPrefixes,
    BinaryPrefixes,
<<<<<<< HEAD
    Aliases(Vec<(String, Option<AcceptsPrefix>, Span)>),
=======
    Aliases(Vec<(&'a str, Option<AcceptsPrefix>)>),
>>>>>>> b2410caa
    Url(String),
    Name(String),
    Description(String),
}

<<<<<<< HEAD
/// Get an iterator of data computed from a name and/or its alias's `AcceptsPrefix` and
/// `Span`. If `name` itself is in the list of aliases, then it (or more precisely, the
/// data computed from it) will be placed at the front of the iterator
///
/// `f` says how to turn a triple of data associated with `name` or an alias, `(name,
/// accepts_prefix, Option<span>)`, into a `T`. The generality is really just here to
/// decide whether to yield `(&'a String, AcceptsPrefix)` or a `(&'a String,
/// AcceptsPrefix, Span)`.
fn name_and_aliases_inner<'a, T: 'a>(
    name: &'a String,
    decorators: &'a [Decorator],
    f: impl 'a + Fn(&'a String, AcceptsPrefix, Option<Span>) -> T,
) -> impl 'a + Iterator<Item = T> {
    // contains all the aliases of `name`, starting with `name` itself
    let mut aliases_vec = vec![f(name, AcceptsPrefix::only_long(), None)];

    for decorator in decorators {
        if let Decorator::Aliases(aliases) = decorator {
            for (n, ap, span) in aliases {
                let ap = ap.unwrap_or(AcceptsPrefix::only_long());
                if n == name {
                    // use the AcceptsPrefix from the alias, but the span from `name`
                    // itself; this way we always report a conflicting `name` first
                    // before reporting any of its aliases. in effect we swallow aliases
                    // equal to `name` itself (but keep their metadata)
                    aliases_vec[0] = f(n, ap, None);
                } else {
                    aliases_vec.push(f(n, ap, Some(*span)));
                }
=======
pub fn name_and_aliases<'a>(
    name: &'a str,
    decorators: &[Decorator<'a>],
) -> Box<dyn Iterator<Item = (&'a str, AcceptsPrefix)> + 'a> {
    let aliases = {
        let mut aliases_vec = vec![];
        for decorator in decorators {
            if let Decorator::Aliases(aliases) = decorator {
                aliases_vec = aliases
                    .iter()
                    .map(|(name, accepts_prefix)| {
                        (*name, accepts_prefix.unwrap_or(AcceptsPrefix::only_long()))
                    })
                    .collect();
>>>>>>> b2410caa
            }
        }
    }

    aliases_vec.into_iter()
}

/// Returns iterator of `(name_or_alias, accepts_prefix)` for the given name
pub fn name_and_aliases<'a>(
    name: &'a String,
    decorators: &'a [Decorator],
) -> impl 'a + Iterator<Item = (&'a String, AcceptsPrefix)> {
    name_and_aliases_inner(name, decorators, |n, accepts_prefix, _| (n, accepts_prefix))
}

/// Returns iterator of `(name_or_alias, accepts_prefix, span)` for the given name
pub fn name_and_aliases_spans<'a>(
    name: &'a String,
    name_span: Span,
    decorators: &'a [Decorator],
) -> impl 'a + Iterator<Item = (&'a String, AcceptsPrefix, Span)> {
    name_and_aliases_inner(name, decorators, move |n, accepts_prefix, span| {
        (n, accepts_prefix, span.unwrap_or(name_span))
    })
}

pub fn get_canonical_unit_name(unit_name: &str, decorators: &[Decorator]) -> CanonicalName {
    for decorator in decorators {
        if let Decorator::Aliases(aliases) = decorator {
            for (alias, accepts_prefix, _) in aliases {
                match accepts_prefix {
                    &Some(ap) if ap.short => {
                        return CanonicalName::new(alias, ap);
                    }
                    _ => {}
                }
            }
        }
    }
    CanonicalName {
        name: unit_name.into(),
        accepts_prefix: AcceptsPrefix::only_long(),
    }
}

pub fn name<'a>(decorators: &'a [Decorator<'a>]) -> Option<&'a str> {
    for decorator in decorators {
        if let Decorator::Name(name) = decorator {
            return Some(name);
        }
    }
    None
}

pub fn url<'a>(decorators: &'a [Decorator<'a>]) -> Option<&'a str> {
    for decorator in decorators {
        if let Decorator::Url(url) = decorator {
            return Some(url);
        }
    }
    None
}

pub fn description(decorators: &[Decorator]) -> Option<String> {
    let mut description = String::new();
    for decorator in decorators {
        if let Decorator::Description(d) = decorator {
            description += d;
            description += "\n";
        }
    }
    if !description.is_empty() {
        Some(description)
    } else {
        None
    }
}

pub fn contains_aliases_with_prefixes(decorates: &[Decorator]) -> bool {
    for decorator in decorates {
        if let Decorator::Aliases(aliases) = decorator {
            if aliases.iter().any(|(_, prefixes, _)| prefixes.is_some()) {
                return true;
            }
        }
    }

    false
}

pub fn contains_aliases(decorators: &[Decorator]) -> bool {
    for decorator in decorators {
        if let Decorator::Aliases(_) = decorator {
            return true;
        }
    }

    false
}<|MERGE_RESOLUTION|>--- conflicted
+++ resolved
@@ -4,17 +4,12 @@
 pub enum Decorator<'a> {
     MetricPrefixes,
     BinaryPrefixes,
-<<<<<<< HEAD
-    Aliases(Vec<(String, Option<AcceptsPrefix>, Span)>),
-=======
-    Aliases(Vec<(&'a str, Option<AcceptsPrefix>)>),
->>>>>>> b2410caa
+    Aliases(Vec<(&'a str, Option<AcceptsPrefix>, Span)>),
     Url(String),
     Name(String),
     Description(String),
 }
 
-<<<<<<< HEAD
 /// Get an iterator of data computed from a name and/or its alias's `AcceptsPrefix` and
 /// `Span`. If `name` itself is in the list of aliases, then it (or more precisely, the
 /// data computed from it) will be placed at the front of the iterator
@@ -24,9 +19,9 @@
 /// decide whether to yield `(&'a String, AcceptsPrefix)` or a `(&'a String,
 /// AcceptsPrefix, Span)`.
 fn name_and_aliases_inner<'a, T: 'a>(
-    name: &'a String,
+    name: &'a str,
     decorators: &'a [Decorator],
-    f: impl 'a + Fn(&'a String, AcceptsPrefix, Option<Span>) -> T,
+    f: impl 'a + Fn(&'a str, AcceptsPrefix, Option<Span>) -> T,
 ) -> impl 'a + Iterator<Item = T> {
     // contains all the aliases of `name`, starting with `name` itself
     let mut aliases_vec = vec![f(name, AcceptsPrefix::only_long(), None)];
@@ -35,7 +30,7 @@
         if let Decorator::Aliases(aliases) = decorator {
             for (n, ap, span) in aliases {
                 let ap = ap.unwrap_or(AcceptsPrefix::only_long());
-                if n == name {
+                if *n == name {
                     // use the AcceptsPrefix from the alias, but the span from `name`
                     // itself; this way we always report a conflicting `name` first
                     // before reporting any of its aliases. in effect we swallow aliases
@@ -44,22 +39,6 @@
                 } else {
                     aliases_vec.push(f(n, ap, Some(*span)));
                 }
-=======
-pub fn name_and_aliases<'a>(
-    name: &'a str,
-    decorators: &[Decorator<'a>],
-) -> Box<dyn Iterator<Item = (&'a str, AcceptsPrefix)> + 'a> {
-    let aliases = {
-        let mut aliases_vec = vec![];
-        for decorator in decorators {
-            if let Decorator::Aliases(aliases) = decorator {
-                aliases_vec = aliases
-                    .iter()
-                    .map(|(name, accepts_prefix)| {
-                        (*name, accepts_prefix.unwrap_or(AcceptsPrefix::only_long()))
-                    })
-                    .collect();
->>>>>>> b2410caa
             }
         }
     }
@@ -69,18 +48,18 @@
 
 /// Returns iterator of `(name_or_alias, accepts_prefix)` for the given name
 pub fn name_and_aliases<'a>(
-    name: &'a String,
+    name: &'a str,
     decorators: &'a [Decorator],
-) -> impl 'a + Iterator<Item = (&'a String, AcceptsPrefix)> {
+) -> impl 'a + Iterator<Item = (&'a str, AcceptsPrefix)> {
     name_and_aliases_inner(name, decorators, |n, accepts_prefix, _| (n, accepts_prefix))
 }
 
 /// Returns iterator of `(name_or_alias, accepts_prefix, span)` for the given name
 pub fn name_and_aliases_spans<'a>(
-    name: &'a String,
+    name: &'a str,
     name_span: Span,
     decorators: &'a [Decorator],
-) -> impl 'a + Iterator<Item = (&'a String, AcceptsPrefix, Span)> {
+) -> impl 'a + Iterator<Item = (&'a str, AcceptsPrefix, Span)> {
     name_and_aliases_inner(name, decorators, move |n, accepts_prefix, span| {
         (n, accepts_prefix, span.unwrap_or(name_span))
     })
