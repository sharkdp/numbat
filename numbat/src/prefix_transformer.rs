--- conflicted
+++ resolved
@@ -134,12 +134,8 @@
 
     pub(crate) fn register_name_and_aliases(
         &mut self,
-<<<<<<< HEAD
-        name: &String,
+        name: &str,
         name_span: Span,
-=======
-        name: &str,
->>>>>>> b2410caa
         decorators: &[Decorator],
     ) -> Result<()> {
         let mut unit_names = vec![];
@@ -199,11 +195,7 @@
         Ok(match statement {
             Statement::Expression(expr) => Statement::Expression(self.transform_expression(expr)),
             Statement::DefineBaseUnit(span, name, dexpr, decorators) => {
-<<<<<<< HEAD
-                self.register_name_and_aliases(&name, span, &decorators)?;
-=======
-                self.register_name_and_aliases(name, &decorators, span)?;
->>>>>>> b2410caa
+                self.register_name_and_aliases(name, span, &decorators)?;
                 Statement::DefineBaseUnit(span, name, dexpr, decorators)
             }
             Statement::DefineDerivedUnit {
@@ -214,11 +206,7 @@
                 type_annotation,
                 decorators,
             } => {
-<<<<<<< HEAD
-                self.register_name_and_aliases(&identifier, identifier_span, &decorators)?;
-=======
-                self.register_name_and_aliases(identifier, &decorators, identifier_span)?;
->>>>>>> b2410caa
+                self.register_name_and_aliases(identifier, identifier_span, &decorators)?;
                 Statement::DefineDerivedUnit {
                     identifier_span,
                     identifier,
