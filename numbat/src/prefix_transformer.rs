--- conflicted
+++ resolved
@@ -131,13 +131,8 @@
         let DefineVariable {
             identifier_span,
             identifier,
-<<<<<<< HEAD
             expr,
             type_annotation: _,
-=======
-            mut expr,
-            type_annotation,
->>>>>>> 064f28ea
             decorators,
         } = define_variable;
 
@@ -145,7 +140,6 @@
             self.variable_names.push(name.to_compact_string());
         }
         self.prefix_parser
-<<<<<<< HEAD
             .add_other_identifier(identifier, *identifier_span)?;
         self.transform_expression(expr);
 
@@ -161,58 +155,16 @@
             }
             Statement::DefineBaseUnit(span, name, _, decorators) => {
                 self.register_name_and_aliases(name, *span, decorators)?;
-=======
-            .add_other_identifier(identifier, identifier_span)?;
-        self.transform_expression(&mut expr);
-
-        Ok(DefineVariable {
-            identifier_span,
-            identifier,
-            expr,
-            type_annotation,
-            decorators,
-        })
-    }
-
-    fn transform_statement<'a>(&mut self, statement: Statement<'a>) -> Result<Statement<'a>> {
-        Ok(match statement {
-            Statement::Expression(mut expr) => {
-                self.transform_expression(&mut expr);
-                Statement::Expression(expr)
-            }
-            Statement::DefineBaseUnit(span, name, dexpr, decorators) => {
-                self.register_name_and_aliases(name, span, &decorators)?;
-                Statement::DefineBaseUnit(span, name, dexpr, decorators)
->>>>>>> 064f28ea
             }
             Statement::DefineDerivedUnit {
                 identifier_span,
                 identifier,
-<<<<<<< HEAD
                 expr,
-=======
-                mut expr,
-                type_annotation_span,
-                type_annotation,
->>>>>>> 064f28ea
                 decorators,
                 ..
             } => {
-<<<<<<< HEAD
                 self.register_name_and_aliases(identifier, *identifier_span, decorators)?;
                 self.transform_expression(expr);
-=======
-                self.register_name_and_aliases(identifier, identifier_span, &decorators)?;
-                self.transform_expression(&mut expr);
-                Statement::DefineDerivedUnit {
-                    identifier_span,
-                    identifier,
-                    expr,
-                    type_annotation_span,
-                    type_annotation,
-                    decorators,
-                }
->>>>>>> 064f28ea
             }
             Statement::DefineVariable(define_variable) => {
                 self.transform_define_variable(define_variable)?
@@ -221,15 +173,9 @@
                 function_name_span,
                 function_name,
                 parameters,
-<<<<<<< HEAD
                 body,
+                local_variables,
                 ..
-=======
-                mut body,
-                local_variables,
-                return_type_annotation,
-                decorators,
->>>>>>> 064f28ea
             } => {
                 self.function_names.push(function_name.to_compact_string());
                 self.prefix_parser
@@ -250,33 +196,17 @@
                         .add_other_identifier(param, *param_span)?;
                 }
 
-<<<<<<< HEAD
                 if let Some(expr) = body {
                     self.transform_expression(expr);
-=======
-                if let Some(expr) = &mut body {
-                    self.transform_expression(expr);
-                }
-
-                Statement::DefineFunction {
-                    function_name_span,
-                    function_name,
-                    type_parameters,
-                    parameters,
-                    body,
-                    local_variables: local_variables
-                        .into_iter()
-                        .map(|def| self.transform_define_variable(def))
-                        .collect::<Result<_>>()?,
-                    return_type_annotation,
-                    decorators,
->>>>>>> 064f28ea
+                }
+
+                for def in local_variables {
+                    self.transform_define_variable(def)?;
                 }
             }
             Statement::DefineDimension(_, name, _) => {
                 self.dimension_names.push(name.to_compact_string());
             }
-<<<<<<< HEAD
             Statement::ProcedureCall(_, _, args) => {
                 for arg in args {
                     self.transform_expression(arg);
@@ -285,16 +215,6 @@
         }
 
         Ok(())
-=======
-            Statement::ProcedureCall(span, procedure, mut args) => {
-                for arg in &mut args {
-                    self.transform_expression(arg);
-                }
-                Statement::ProcedureCall(span, procedure, args)
-            }
-            statement @ Statement::ModuleImport(_, _) => statement,
-        })
->>>>>>> 064f28ea
     }
 
     pub fn transform<'a>(
