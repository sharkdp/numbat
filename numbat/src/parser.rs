--- conflicted
+++ resolved
@@ -368,25 +368,15 @@
 
     fn list_of_aliases(
         &mut self,
-<<<<<<< HEAD
-        tokens: &[Token],
-    ) -> Result<Vec<(String, Option<AcceptsPrefix>, Span)>> {
-=======
         tokens: &[Token<'a>],
-    ) -> Result<Vec<(&'a str, Option<AcceptsPrefix>)>> {
->>>>>>> b2410caa
+    ) -> Result<Vec<(&'a str, Option<AcceptsPrefix>, Span)>> {
         if self.match_exact(tokens, TokenKind::RightParen).is_some() {
             return Ok(vec![]);
         }
 
-<<<<<<< HEAD
         let span = self.peek(tokens).span;
-        let mut identifiers: Vec<(String, Option<AcceptsPrefix>, Span)> =
-            vec![(self.identifier(tokens)?, self.accepts_prefix(tokens)?, span)];
-
-=======
-        let mut identifiers = vec![(self.identifier(tokens)?, self.accepts_prefix(tokens)?)];
->>>>>>> b2410caa
+        let mut identifiers = vec![(self.identifier(tokens)?, self.accepts_prefix(tokens)?, span)];
+
         while self.match_exact(tokens, TokenKind::Comma).is_some() {
             let span = self.peek(tokens).span;
             identifiers.push((self.identifier(tokens)?, self.accepts_prefix(tokens)?, span));
@@ -2454,10 +2444,9 @@
                 )),
                 decorators: vec![
                     decorator::Decorator::Name("myvar".into()),
-<<<<<<< HEAD
                     decorator::Decorator::Aliases(vec![
                         (
-                            "foo".into(),
+                            "foo",
                             None,
                             Span {
                                 start: ByteIndex(24),
@@ -2466,7 +2455,7 @@
                             },
                         ),
                         (
-                            "bar".into(),
+                            "bar",
                             None,
                             Span {
                                 start: ByteIndex(29),
@@ -2475,9 +2464,6 @@
                             },
                         ),
                     ]),
-=======
-                    decorator::Decorator::Aliases(vec![("foo", None), ("bar", None)]),
->>>>>>> b2410caa
                 ],
             }),
         );
