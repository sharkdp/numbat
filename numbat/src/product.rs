use std::ops::{Div, Mul};

use crate::arithmetic::{Exponent, Power};
use crate::markup::{self as m, Formatter, PlainTextFormatter};
use compact_str::{CompactString, ToCompactString};
use itertools::Itertools;
use num_rational::Ratio;
use num_traits::Signed;

pub trait Canonicalize {
    type MergeKey: PartialEq;

    fn merge_key(&self) -> Self::MergeKey;
    fn merge(self, other: Self) -> Self;
    fn is_trivial(&self) -> bool;
}

#[derive(Debug, Clone)]
pub struct Product<Factor, const CANONICALIZE: bool = false> {
    factors: Vec<Factor>,
}

impl<Factor: Power + Clone + Canonicalize + Ord + ToCompactString, const CANONICALIZE: bool>
    Product<Factor, CANONICALIZE>
{
    /// The last argument controls how the factor is formated.
    ///
    /// By default it is with `TypeIdentifier`, but `Unit` can be used too.
    pub fn pretty_print_with<GetExponent>(
        &self,
        get_exponent: GetExponent,
        times_separator: char,
        over_separator: char,
        separator_padding: bool,
        factor_to_string: Option<impl Fn(&Factor) -> String>,
        format_type: Option<m::FormatType>,
    ) -> m::Markup
    where
        GetExponent: Fn(&Factor) -> Exponent,
    {
        let format_type = format_type.unwrap_or(m::FormatType::TypeIdentifier);
        let separator_padding = if separator_padding {
            m::space()
        } else {
            m::empty()
        };

        let to_string = |fs: &[Factor]| -> m::Markup {
            let mut result = m::empty();
            let num_factors = fs.len();
            for (i, factor) in fs.iter().enumerate() {
                result = result
                    + m::Markup::from(m::FormattedString(
                        m::OutputType::Normal,
                        format_type,
<<<<<<< HEAD
                        if let Some(factor_to_string) = &factor_to_string {
                            factor_to_string(factor)
                        } else {
                            factor.to_string()
                        }
                        .into(),
=======
                        factor.to_compact_string().into(),
>>>>>>> da18b78e
                    ))
                    + if i == num_factors - 1 {
                        m::empty()
                    } else {
                        separator_padding.clone()
                            + m::operator(times_separator.to_compact_string())
                            + separator_padding.clone()
                    };
            }
            result
        };

        let factors_positive: Vec<_> = self
            .iter()
            .filter(|f| get_exponent(*f).is_positive())
            .cloned()
            .collect();
        let factors_negative: Vec<_> = self
            .iter()
            .filter(|f| !get_exponent(*f).is_positive())
            .cloned()
            .collect();

        match (&factors_positive[..], &factors_negative[..]) {
            (&[], &[]) => m::empty(),
            (&[], negative) => to_string(negative),
            (positive, &[]) => to_string(positive),
            (positive, [single_negative]) => {
                to_string(positive)
                    + separator_padding.clone()
                    + m::operator(over_separator.to_compact_string())
                    + separator_padding.clone()
                    + to_string(&[single_negative.clone().invert()])
            }
            (positive, negative) => {
                to_string(positive)
                    + separator_padding.clone()
                    + m::operator(over_separator.to_compact_string())
                    + separator_padding.clone()
                    + m::operator("(")
                    + to_string(&negative.iter().map(|f| f.clone().invert()).collect_vec())
                    + m::operator(")")
            }
        }
    }

    pub fn as_string<GetExponent>(
        &self,
        get_exponent: GetExponent,
        times_separator: char,
        over_separator: char,
        separator_padding: bool,
    ) -> CompactString
    where
        GetExponent: Fn(&Factor) -> Exponent,
    {
        PlainTextFormatter {}.format(
            &self.pretty_print_with(
                get_exponent,
                times_separator,
                over_separator,
                separator_padding,
                None::<fn(&Factor) -> String>, // need to specify type
                None,
            ),
            false,
        )
    }
}

impl<Factor: Clone + Ord + Canonicalize, const CANONICALIZE: bool> Product<Factor, CANONICALIZE> {
    pub fn unity() -> Self {
        Self::from_factors([])
    }

    pub fn from_factors(factors: impl IntoIterator<Item = Factor>) -> Self {
        Self::from_vec(factors.into_iter().collect())
    }

    pub fn from_factor(factor: Factor) -> Self {
        Self {
            factors: vec![factor],
        }
    }

    fn from_vec(factors: Vec<Factor>) -> Self {
        let mut product = Self { factors };
        product.automated_canonicalize();
        product
    }

    pub fn iter(&self) -> std::slice::Iter<'_, Factor> {
        self.factors.iter()
    }

    #[cfg(test)]
    fn into_vec(self) -> Vec<Factor> {
        self.factors
    }

    fn automated_canonicalize(&mut self) {
        if CANONICALIZE {
            self.canonicalize();
        }
    }

    pub fn canonicalize(&mut self) {
        self.factors.sort_unstable();

        self.factors = self
            .factors
            .iter()
            .cloned()
            .group_by(|f1| f1.merge_key())
            .into_iter()
            .map(|(_, group)| {
                group
                    .reduce(|acc, item| acc.merge(item))
                    .expect("non zero group")
            })
            .filter(|factor| !factor.is_trivial())
            .collect();
    }

    pub fn canonicalized(&self) -> Self {
        let mut result = self.clone();
        result.canonicalize();
        result
    }
}

impl<Factor: Clone + Ord + Canonicalize, const CANONICALIZE: bool> Mul
    for Product<Factor, CANONICALIZE>
{
    type Output = Self;

    fn mul(mut self, mut other: Self) -> Self {
        self.factors.append(&mut other.factors);
        Self::from_vec(self.factors)
    }
}

impl<Factor: Power + Clone + Canonicalize + Ord, const CANONICALIZE: bool> Power
    for Product<Factor, CANONICALIZE>
{
    fn power(self, exp: Exponent) -> Self {
        Product::from_factors(self.factors.into_iter().map(|f| f.power(exp)))
    }
}

impl<Factor: Power + Clone + Canonicalize + Ord, const CANONICALIZE: bool>
    Product<Factor, CANONICALIZE>
{
    pub fn invert(self) -> Self {
        self.powi(-1)
    }

    pub fn powi(self, exp: i128) -> Self {
        self.power(Ratio::from_integer(exp))
    }
}

impl<Factor: Power + Clone + Canonicalize + Ord, const CANONICALIZE: bool> Div
    for Product<Factor, CANONICALIZE>
{
    type Output = Self;

    fn div(self, other: Self) -> Self {
        #[allow(clippy::suspicious_arithmetic_impl)]
        let mut result = self * other.invert();
        result.automated_canonicalize();
        result
    }
}

impl<Factor: Clone + Ord + PartialEq + Canonicalize, const CANONICALIZE: bool> PartialEq
    for Product<Factor, CANONICALIZE>
{
    fn eq(&self, other: &Self) -> bool {
        self.canonicalized().factors == other.canonicalized().factors
    }
}

impl<Factor: Clone + Ord + Canonicalize + Eq, const CANONICALIZE: bool> Eq
    for Product<Factor, CANONICALIZE>
{
}

impl<Factor, const CANONICALIZE: bool> IntoIterator for Product<Factor, CANONICALIZE> {
    type IntoIter = <Vec<Factor> as IntoIterator>::IntoIter;
    type Item = Factor;

    fn into_iter(self) -> Self::IntoIter {
        self.factors.into_iter()
    }
}

impl<Factor: Clone + Ord + Canonicalize, const CANONICALIZE: bool> std::iter::Product<Factor>
    for Product<Factor, CANONICALIZE>
{
    fn product<I>(iter: I) -> Self
    where
        I: Iterator<Item = Factor>,
    {
        Self::from_factors(iter)
    }
}

impl<Factor: Clone + Ord + Canonicalize, const CANONICALIZE: bool> std::iter::Product
    for Product<Factor, CANONICALIZE>
{
    fn product<I>(iter: I) -> Self
    where
        I: Iterator<Item = Self>,
    {
        iter.fold(Product::unity(), |acc, prod| acc * prod)
    }
}

#[cfg(test)]
mod tests {
    use super::*;
    use crate::arithmetic::Rational;

    #[cfg(test)]
    impl Canonicalize for i32 {
        type MergeKey = ();

        fn merge_key(&self) -> Self::MergeKey {
            // merge everything
        }

        fn merge(self, other: Self) -> Self {
            self * other
        }

        fn is_trivial(&self) -> bool {
            *self == 1
        }
    }

    #[test]
    fn multiply() {
        let product1 = Product::<i32>::from_factors([5, 2, 3]);
        let product2 = Product::<i32>::from_factors([6, 8]);
        let result = product1 * product2;
        assert_eq!(
            result.into_iter().collect::<Vec<_>>().as_slice(),
            [5, 2, 3, 6, 8]
        );
    }

    #[test]
    fn multiply_canonicalize() {
        use crate::arithmetic::Rational;

        let product1 = Product::<TestUnit, true>::from_factors([
            TestUnit("meter".into(), Rational::from_integer(1)),
            TestUnit("second".into(), Rational::from_integer(1)),
        ]);
        let product2 = Product::from_factor(TestUnit("meter".into(), Rational::from_integer(2)));
        let result = product1 * product2;
        assert_eq!(
            result.into_vec(),
            &[
                TestUnit("meter".into(), Rational::from_integer(3)),
                TestUnit("second".into(), Rational::from_integer(1))
            ]
        );
    }

    #[cfg(test)]
    #[derive(Debug, Clone, PartialEq, Eq, PartialOrd, Ord)]
    struct TestUnit(String, Exponent);

    #[cfg(test)]
    impl Canonicalize for TestUnit {
        type MergeKey = String;

        fn merge_key(&self) -> Self::MergeKey {
            self.0.clone()
        }

        fn merge(self, other: Self) -> Self {
            TestUnit(self.0, self.1 + other.1)
        }

        fn is_trivial(&self) -> bool {
            use num_traits::Zero;
            self.1 == Rational::zero()
        }
    }

    #[cfg(test)]
    impl Power for TestUnit {
        fn power(self, e: Exponent) -> Self {
            TestUnit(self.0, self.1 * e)
        }
    }

    #[test]
    fn power() {
        let product = Product::<TestUnit>::from_factors([
            TestUnit("meter".into(), Rational::from_integer(1)),
            TestUnit("second".into(), Rational::from_integer(-2)),
        ]);
        let result = product.powi(3);
        assert_eq!(
            result.into_vec(),
            &[
                TestUnit("meter".into(), Rational::from_integer(3)),
                TestUnit("second".into(), Rational::from_integer(-6))
            ]
        );
    }

    #[test]
    fn divide() {
        let product1 = Product::<TestUnit>::from_factors([
            TestUnit("meter".into(), Rational::from_integer(1)),
            TestUnit("second".into(), Rational::from_integer(1)),
        ]);
        let product2 = Product::from_factor(TestUnit("second".into(), Rational::from_integer(1)));
        let result = product1 / product2;
        assert_eq!(
            result.into_vec(),
            &[
                TestUnit("meter".into(), Rational::from_integer(1)),
                TestUnit("second".into(), Rational::from_integer(1)),
                TestUnit("second".into(), Rational::from_integer(-1))
            ]
        );
    }

    #[test]
    fn iter() {
        let product = Product::<i32>::from_factors([5, 2, 3]);
        let mut iter = product.iter();
        assert_eq!(iter.next(), Some(&5));
        assert_eq!(iter.next(), Some(&2));
        assert_eq!(iter.next(), Some(&3));
        assert_eq!(iter.next(), None);
        assert_eq!(iter.next(), None);
    }

    #[test]
    fn canonicalize() {
        let mut product = Product::<i32>::from_factors([5, 2, 3]);
        product.canonicalize();
        assert_eq!(product.into_iter().collect::<Vec<_>>().as_slice(), [30]);
    }
}<|MERGE_RESOLUTION|>--- conflicted
+++ resolved
@@ -32,7 +32,7 @@
         times_separator: char,
         over_separator: char,
         separator_padding: bool,
-        factor_to_string: Option<impl Fn(&Factor) -> String>,
+        factor_to_string: Option<impl Fn(&Factor) -> CompactString>,
         format_type: Option<m::FormatType>,
     ) -> m::Markup
     where
@@ -53,16 +53,12 @@
                     + m::Markup::from(m::FormattedString(
                         m::OutputType::Normal,
                         format_type,
-<<<<<<< HEAD
                         if let Some(factor_to_string) = &factor_to_string {
                             factor_to_string(factor)
                         } else {
-                            factor.to_string()
+                            factor.to_compact_string()
                         }
                         .into(),
-=======
-                        factor.to_compact_string().into(),
->>>>>>> da18b78e
                     ))
                     + if i == num_factors - 1 {
                         m::empty()
@@ -125,7 +121,7 @@
                 times_separator,
                 over_separator,
                 separator_padding,
-                None::<fn(&Factor) -> String>, // need to specify type
+                None::<fn(&Factor) -> _>,
                 None,
             ),
             false,
