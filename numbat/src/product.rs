use std::{
    fmt::Display,
    ops::{Div, Mul},
};

use crate::arithmetic::{Exponent, Power};
use crate::markup::{self as m, Formatter, PlainTextFormatter};
use itertools::Itertools;
use num_rational::Ratio;
use num_traits::Signed;

pub trait Canonicalize {
    type MergeKey: PartialEq;

    fn merge_key(&self) -> Self::MergeKey;
    fn merge(self, other: Self) -> Self;
    fn is_trivial(&self) -> bool;
}

#[derive(Debug, Clone)]
pub struct Product<Factor, const CANONICALIZE: bool = false> {
    factors: Vec<Factor>,
}

impl<Factor: Power + Clone + Canonicalize + Ord + Display, const CANONICALIZE: bool>
    Product<Factor, CANONICALIZE>
{
    /// The last argument controls how the factor is formated.
    ///
    /// By default it is with `TypeIdentifier`, but `Unit` can be used too.
    pub fn pretty_print_with<GetExponent>(
        &self,
        get_exponent: GetExponent,
        times_separator: char,
        over_separator: char,
        separator_padding: bool,
        factor_to_string: Option<impl Fn(&Factor) -> String>,
        format_type: Option<m::FormatType>,
    ) -> m::Markup
    where
        GetExponent: Fn(&Factor) -> Exponent,
    {
        let format_type = format_type.unwrap_or(m::FormatType::TypeIdentifier);
        let separator_padding = if separator_padding {
            m::space()
        } else {
            m::empty()
        };

        let to_string = |fs: &[Factor]| -> m::Markup {
            let mut result = m::empty();
            let num_factors = fs.len();
            for (i, factor) in fs.iter().enumerate() {
                result = result
                    + m::Markup::from(m::FormattedString(
                        m::OutputType::Normal,
                        format_type,
<<<<<<< HEAD
                        if let Some(factor_to_string) = &factor_to_string {
                            factor_to_string(factor)
                        } else {
                            factor.to_string()
                        },
=======
                        factor.to_string().into(),
>>>>>>> f3fba196
                    ))
                    + if i == num_factors - 1 {
                        m::empty()
                    } else {
                        separator_padding.clone()
                            + m::operator(times_separator.to_string())
                            + separator_padding.clone()
                    };
            }
            result
        };

        let factors_positive: Vec<_> = self
            .iter()
            .filter(|f| get_exponent(*f).is_positive())
            .cloned()
            .collect();
        let factors_negative: Vec<_> = self
            .iter()
            .filter(|f| !get_exponent(*f).is_positive())
            .cloned()
            .collect();

        match (&factors_positive[..], &factors_negative[..]) {
            (&[], &[]) => m::empty(),
            (&[], negative) => to_string(negative),
            (positive, &[]) => to_string(positive),
            (positive, [single_negative]) => {
                to_string(positive)
                    + separator_padding.clone()
                    + m::operator(over_separator.to_string())
                    + separator_padding.clone()
                    + to_string(&[single_negative.clone().invert()])
            }
            (positive, negative) => {
                to_string(positive)
                    + separator_padding.clone()
                    + m::operator(over_separator.to_string())
                    + separator_padding.clone()
                    + m::operator("(")
                    + to_string(&negative.iter().map(|f| f.clone().invert()).collect_vec())
                    + m::operator(")")
            }
        }
    }

    pub fn as_string<GetExponent>(
        &self,
        get_exponent: GetExponent,
        times_separator: char,
        over_separator: char,
        separator_padding: bool,
    ) -> String
    where
        GetExponent: Fn(&Factor) -> Exponent,
    {
        PlainTextFormatter {}.format(
            &self.pretty_print_with(
                get_exponent,
                times_separator,
                over_separator,
                separator_padding,
                None::<fn(&Factor) -> String>, // need to specify type
                None,
            ),
            false,
        )
    }
}

impl<Factor: Clone + Ord + Canonicalize, const CANONICALIZE: bool> Product<Factor, CANONICALIZE> {
    pub fn unity() -> Self {
        Self::from_factors([])
    }

    pub fn from_factors(factors: impl IntoIterator<Item = Factor>) -> Self {
        Self::from_vec(factors.into_iter().collect())
    }

    pub fn from_factor(factor: Factor) -> Self {
        Self {
            factors: vec![factor],
        }
    }

    fn from_vec(factors: Vec<Factor>) -> Self {
        let mut product = Self { factors };
        product.automated_canonicalize();
        product
    }

    pub fn iter(&self) -> ProductIter<Factor> {
        ProductIter {
            inner: self.factors.iter(),
        }
    }

    #[cfg(test)]
    fn into_vec(self) -> Vec<Factor> {
        self.factors
    }

    fn automated_canonicalize(&mut self) {
        if CANONICALIZE {
            self.canonicalize();
        }
    }

    pub fn canonicalize(&mut self) {
        self.factors.sort_unstable();

        self.factors = self
            .factors
            .iter()
            .cloned()
            .group_by(|f1| f1.merge_key())
            .into_iter()
            .map(|(_, group)| {
                group
                    .reduce(|acc, item| acc.merge(item))
                    .expect("non zero group")
            })
            .filter(|factor| !factor.is_trivial())
            .collect();
    }

    pub fn canonicalized(&self) -> Self {
        let mut result = self.clone();
        result.canonicalize();
        result
    }
}

impl<Factor: Clone + Ord + Canonicalize, const CANONICALIZE: bool> Mul
    for Product<Factor, CANONICALIZE>
{
    type Output = Self;

    fn mul(mut self, mut other: Self) -> Self {
        self.factors.append(&mut other.factors);
        Self::from_vec(self.factors)
    }
}

impl<Factor: Power + Clone + Canonicalize + Ord, const CANONICALIZE: bool> Power
    for Product<Factor, CANONICALIZE>
{
    fn power(self, exp: Exponent) -> Self {
        Product::from_factors(self.factors.into_iter().map(|f| f.power(exp)))
    }
}

impl<Factor: Power + Clone + Canonicalize + Ord, const CANONICALIZE: bool>
    Product<Factor, CANONICALIZE>
{
    pub fn invert(self) -> Self {
        self.powi(-1)
    }

    pub fn powi(self, exp: i128) -> Self {
        self.power(Ratio::from_integer(exp))
    }
}

impl<Factor: Power + Clone + Canonicalize + Ord, const CANONICALIZE: bool> Div
    for Product<Factor, CANONICALIZE>
{
    type Output = Self;

    fn div(self, other: Self) -> Self {
        #[allow(clippy::suspicious_arithmetic_impl)]
        let mut result = self * other.invert();
        result.automated_canonicalize();
        result
    }
}

impl<Factor: Clone + Ord + PartialEq + Canonicalize, const CANONICALIZE: bool> PartialEq
    for Product<Factor, CANONICALIZE>
{
    fn eq(&self, other: &Self) -> bool {
        self.canonicalized().factors == other.canonicalized().factors
    }
}

impl<Factor: Clone + Ord + Canonicalize + Eq, const CANONICALIZE: bool> Eq
    for Product<Factor, CANONICALIZE>
{
}

impl<Factor, const CANONICALIZE: bool> IntoIterator for Product<Factor, CANONICALIZE> {
    type IntoIter = ProductIntoIter<Factor>;
    type Item = Factor;

    fn into_iter(self) -> Self::IntoIter {
        ProductIntoIter {
            inner: self.factors.into_iter(),
        }
    }
}

impl<Factor: Clone + Ord + Canonicalize, const CANONICALIZE: bool> std::iter::Product<Factor>
    for Product<Factor, CANONICALIZE>
{
    fn product<I>(iter: I) -> Self
    where
        I: Iterator<Item = Factor>,
    {
        Self::from_factors(iter)
    }
}

impl<Factor: Clone + Ord + Canonicalize, const CANONICALIZE: bool> std::iter::Product
    for Product<Factor, CANONICALIZE>
{
    fn product<I>(iter: I) -> Self
    where
        I: Iterator<Item = Self>,
    {
        iter.fold(Product::unity(), |acc, prod| acc * prod)
    }
}

pub struct ProductIter<'a, Factor> {
    inner: std::slice::Iter<'a, Factor>,
}

impl<'a, Factor> Iterator for ProductIter<'a, Factor> {
    type Item = &'a Factor;

    fn next(&mut self) -> Option<Self::Item> {
        self.inner.next()
    }
}

pub struct ProductIntoIter<Factor> {
    inner: std::vec::IntoIter<Factor>,
}

impl<Factor> Iterator for ProductIntoIter<Factor> {
    type Item = Factor;

    fn next(&mut self) -> Option<Self::Item> {
        self.inner.next()
    }
}

#[cfg(test)]
mod tests {
    use super::*;
    use crate::arithmetic::Rational;

    #[cfg(test)]
    impl Canonicalize for i32 {
        type MergeKey = ();

        fn merge_key(&self) -> Self::MergeKey {
            // merge everything
        }

        fn merge(self, other: Self) -> Self {
            self * other
        }

        fn is_trivial(&self) -> bool {
            *self == 1
        }
    }

    #[test]
    fn multiply() {
        let product1 = Product::<i32>::from_factors([5, 2, 3]);
        let product2 = Product::<i32>::from_factors([6, 8]);
        let result = product1 * product2;
        assert_eq!(
            result.into_iter().collect::<Vec<_>>().as_slice(),
            [5, 2, 3, 6, 8]
        );
    }

    #[test]
    fn multiply_canonicalize() {
        use crate::arithmetic::Rational;

        let product1 = Product::<TestUnit, true>::from_factors([
            TestUnit("meter".into(), Rational::from_integer(1)),
            TestUnit("second".into(), Rational::from_integer(1)),
        ]);
        let product2 = Product::from_factor(TestUnit("meter".into(), Rational::from_integer(2)));
        let result = product1 * product2;
        assert_eq!(
            result.into_vec(),
            &[
                TestUnit("meter".into(), Rational::from_integer(3)),
                TestUnit("second".into(), Rational::from_integer(1))
            ]
        );
    }

    #[cfg(test)]
    #[derive(Debug, Clone, PartialEq, Eq, PartialOrd, Ord)]
    struct TestUnit(String, Exponent);

    #[cfg(test)]
    impl Canonicalize for TestUnit {
        type MergeKey = String;

        fn merge_key(&self) -> Self::MergeKey {
            self.0.clone()
        }

        fn merge(self, other: Self) -> Self {
            TestUnit(self.0, self.1 + other.1)
        }

        fn is_trivial(&self) -> bool {
            use num_traits::Zero;
            self.1 == Rational::zero()
        }
    }

    #[cfg(test)]
    impl Power for TestUnit {
        fn power(self, e: Exponent) -> Self {
            TestUnit(self.0, self.1 * e)
        }
    }

    #[test]
    fn power() {
        let product = Product::<TestUnit>::from_factors([
            TestUnit("meter".into(), Rational::from_integer(1)),
            TestUnit("second".into(), Rational::from_integer(-2)),
        ]);
        let result = product.powi(3);
        assert_eq!(
            result.into_vec(),
            &[
                TestUnit("meter".into(), Rational::from_integer(3)),
                TestUnit("second".into(), Rational::from_integer(-6))
            ]
        );
    }

    #[test]
    fn divide() {
        let product1 = Product::<TestUnit>::from_factors([
            TestUnit("meter".into(), Rational::from_integer(1)),
            TestUnit("second".into(), Rational::from_integer(1)),
        ]);
        let product2 = Product::from_factor(TestUnit("second".into(), Rational::from_integer(1)));
        let result = product1 / product2;
        assert_eq!(
            result.into_vec(),
            &[
                TestUnit("meter".into(), Rational::from_integer(1)),
                TestUnit("second".into(), Rational::from_integer(1)),
                TestUnit("second".into(), Rational::from_integer(-1))
            ]
        );
    }

    #[test]
    fn iter() {
        let product = Product::<i32>::from_factors([5, 2, 3]);
        let mut iter = product.iter();
        assert_eq!(iter.next(), Some(&5));
        assert_eq!(iter.next(), Some(&2));
        assert_eq!(iter.next(), Some(&3));
        assert_eq!(iter.next(), None);
        assert_eq!(iter.next(), None);
    }

    #[test]
    fn canonicalize() {
        let mut product = Product::<i32>::from_factors([5, 2, 3]);
        product.canonicalize();
        assert_eq!(product.into_iter().collect::<Vec<_>>().as_slice(), [30]);
    }
}<|MERGE_RESOLUTION|>--- conflicted
+++ resolved
@@ -55,15 +55,12 @@
                     + m::Markup::from(m::FormattedString(
                         m::OutputType::Normal,
                         format_type,
-<<<<<<< HEAD
                         if let Some(factor_to_string) = &factor_to_string {
                             factor_to_string(factor)
                         } else {
                             factor.to_string()
-                        },
-=======
-                        factor.to_string().into(),
->>>>>>> f3fba196
+                        }
+                        .into(),
                     ))
                     + if i == num_factors - 1 {
                         m::empty()
