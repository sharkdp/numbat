use crate::arithmetic::{Exponent, Power, Rational};
use crate::markup::{Formatter, PlainTextFormatter};
use crate::number::Number;
use crate::pretty_print::PrettyPrint;
use crate::unit::{is_multiple_of, Unit, UnitFactor};
use crate::FloatDisplayConfigSource;

use compact_str::{format_compact, CompactString, ToCompactString};
use itertools::Itertools;
use num_rational::Ratio;
use num_traits::{FromPrimitive, Zero};
use pretty_dtoa::FmtFloatConfig;
use thiserror::Error;

#[derive(Clone, Debug, Error, PartialEq, Eq)]
pub enum QuantityError {
    #[error("Conversion error: unit '{0}' can not be converted to '{1}'")]
    IncompatibleUnits(Unit, Unit), // TODO: this can currently be triggered if there are multiple base units for the same dimension (no way to convert between them)

    #[error("Non-rational exponent")]
    NonRationalExponent,
}

pub type Result<T> = std::result::Result<T, QuantityError>;

#[derive(Debug, Clone)]
pub struct Quantity {
    value: Number,
    unit: Unit,
    can_simplify: bool,
}

impl Quantity {
    pub fn new(value: Number, unit: Unit) -> Self {
        Quantity {
            value,
            unit,
            can_simplify: true,
        }
    }

    pub fn new_f64(value: f64, unit: Unit) -> Self {
        Quantity {
            value: Number::from_f64(value),
            unit,
            can_simplify: true,
        }
    }

    pub fn no_simplify(mut self) -> Self {
        self.can_simplify = false;
        self
    }

    pub fn from_scalar(value: f64) -> Quantity {
        Quantity::new_f64(value, Unit::scalar())
    }

    pub fn from_unit(unit: Unit) -> Quantity {
        Quantity::new_f64(1.0, unit)
    }

    pub fn unit(&self) -> &Unit {
        &self.unit
    }

    pub fn is_zero(&self) -> bool {
        self.value.to_f64() == 0.0
    }

    pub fn abs(self) -> Self {
        Quantity::new(self.value.abs(), self.unit)
    }

    pub fn to_base_unit_representation(&self) -> Quantity {
        let (unit, factor) = self.unit.to_base_unit_representation();
        Quantity::new(self.value * factor, unit)
    }

    pub fn convert_to(&self, target_unit: &Unit) -> Result<Quantity> {
        if &self.unit == target_unit || self.unsafe_value().to_f64().is_zero() {
            Ok(Quantity::new(self.value, target_unit.clone()))
        } else {
            // Remove common unit factors to reduce unnecessary conversion procedures
            // For example: when converting from km/hour to mile/hour, there is no need
            // to also perform the hour->second conversion, which would be needed, as
            // we go back to base units for now. Removing common factors is just one
            // heuristic, but it would be better to solve this in a more general way.
            // For more details on this problem, see [1].
            //
            // [1] https://github.com/sharkdp/numbat/issues/118.
            let mut common_unit_factors = Unit::scalar();
            let target_unit_canonicalized = target_unit.canonicalized();

            for factor in self.unit.canonicalized().iter() {
                if let Some(other_factor) = target_unit_canonicalized
                    .iter()
                    .find(|&f| factor.prefix == f.prefix && factor.unit_id == f.unit_id)
                {
                    if factor.exponent > Ratio::zero() && other_factor.exponent > Ratio::zero() {
                        common_unit_factors = common_unit_factors
                            * Unit::from_factor(UnitFactor {
                                exponent: std::cmp::min(factor.exponent, other_factor.exponent),
                                ..factor.clone()
                            });
                    } else if factor.exponent < Ratio::zero()
                        && other_factor.exponent < Ratio::zero()
                    {
                        common_unit_factors = common_unit_factors
                            * Unit::from_factor(UnitFactor {
                                exponent: std::cmp::max(factor.exponent, other_factor.exponent),
                                ..factor.clone()
                            });
                    }
                }
            }

            let target_unit_reduced =
                (target_unit.clone() / common_unit_factors.clone()).canonicalized();
            let own_unit_reduced =
                (self.unit.clone() / common_unit_factors.clone()).canonicalized();

            let (target_base_unit_representation, factor) =
                target_unit_reduced.to_base_unit_representation();

            let quantity_base_unit_representation = (self.clone()
                / Quantity::from_unit(common_unit_factors))
            .to_base_unit_representation();
            let own_base_unit_representation = own_unit_reduced.to_base_unit_representation().0;

            if own_base_unit_representation == target_base_unit_representation {
                Ok(Quantity::new(
                    *quantity_base_unit_representation.unsafe_value() / factor,
                    target_unit.clone(),
                ))
            } else {
                // TODO: can this even be triggered? replace by an assertion?
                Err(QuantityError::IncompatibleUnits(
                    self.unit.clone(),
                    target_unit.clone(),
                ))
            }
        }
    }

    pub fn full_simplify(&self) -> Self {
        if !self.can_simplify {
            return self.clone();
        }

        // Heuristic 1
        if let Ok(scalar_result) = self.convert_to(&Unit::scalar()) {
            return scalar_result;
        }

        // Heuristic 2
        let unit = self.unit.canonicalized();
        if unit.iter().count() > 1 {
            for factor in unit.iter() {
                let mut factor = factor.clone();
                factor.exponent = Exponent::from_integer(1);
                let factor_unit = Unit::from_factor(factor);

                if let Some(alpha) = is_multiple_of(&unit, &factor_unit) {
                    if alpha.is_integer() {
                        let simplified_unit = factor_unit.power(alpha);
                        if let Ok(q) = self.convert_to(&simplified_unit) {
                            return q;
                        }
                    }
                }
            }
        }

        // Heuristic 3
        let removed_exponent = |u: &UnitFactor| {
            let base_unit = u.unit_id.base_unit_and_factor().0;
            if let Some(first_factor) = base_unit.into_iter().next() {
                first_factor.exponent
            } else {
                Ratio::from_integer(1)
            }
        };

        let mut factor = Number::from_f64(1.0);
        let mut simplified_unit = Unit::scalar();

        for (_, group) in &self
            .unit
            .canonicalized()
            .iter()
            .group_by(|f| f.unit_id.sort_key())
        {
            let group_as_unit = Unit::from_factors(group.cloned());
            let group_representative = group_as_unit
                .iter()
                .max_by(|&f1, &f2| {
                    // prefer base units over non-base. if multiple base units, prefer
                    // those with a larger exponent
                    (f1.unit_id.is_base().cmp(&f2.unit_id.is_base()))
                        .then(f1.exponent.cmp(&f2.exponent))
                })
                .expect("At least one unit factor in the group");

            let target_unit = if group_as_unit.to_base_unit_representation().0.is_scalar() {
                // If the group-representative is convertible to a scalar,
                // use 'scalar' as the target unit instead. This allows us
                // to simplify, for example, '3% · kg' to '0.03 kg'.
                Unit::scalar()
            } else {
                let exponent = group_as_unit
                    .iter()
                    .map(|f| {
                        f.exponent * removed_exponent(f) / removed_exponent(group_representative)
                    })
                    .sum();
                Unit::from_factor(UnitFactor {
                    exponent,
                    ..group_representative.clone()
                })
            };

            let converted = Quantity::from_unit(group_as_unit)
                .convert_to(&target_unit)
                .unwrap();

            simplified_unit = simplified_unit * target_unit;
            factor = factor * converted.value;
        }

        simplified_unit.canonicalize();

        Quantity::new(self.value * factor, simplified_unit)
    }

    pub fn as_scalar(&self) -> Result<Number> {
        Ok(self.convert_to(&Unit::scalar())?.value)
    }

    pub fn unsafe_value(&self) -> &Number {
        &self.value
    }

    pub fn power(self, exp: Quantity) -> Result<Self> {
        let exponent_as_scalar = exp.as_scalar()?.to_f64();
        Ok(Quantity::new_f64(
            self.value.to_f64().powf(exponent_as_scalar),
            self.unit.power(
                Rational::from_f64(exponent_as_scalar).ok_or(QuantityError::NonRationalExponent)?,
            ),
        ))
    }

    pub fn checked_div(self, other: Self) -> Option<Self> {
        if other.is_zero() {
            None
        } else {
            Some(self / other)
        }
    }
}

impl From<&Number> for Quantity {
    fn from(n: &Number) -> Self {
        Quantity::from_scalar(n.to_f64())
    }
}

impl std::ops::Add for &Quantity {
    type Output = Result<Quantity>;

    fn add(self, rhs: Self) -> Self::Output {
        if self.is_zero() {
            Ok(rhs.clone())
        } else if rhs.is_zero() {
            Ok(self.clone())
        } else {
            Ok(Quantity::new(
                self.value + rhs.convert_to(&self.unit)?.value,
                self.unit.clone(),
            ))
        }
    }
}

impl std::ops::Sub for &Quantity {
    type Output = Result<Quantity>;

    fn sub(self, rhs: Self) -> Self::Output {
        if self.is_zero() {
            Ok(-rhs.clone())
        } else if rhs.is_zero() {
            Ok(self.clone())
        } else {
            Ok(Quantity::new(
                self.value - rhs.convert_to(&self.unit)?.value,
                self.unit.clone(),
            ))
        }
    }
}

impl std::ops::Mul for Quantity {
    type Output = Quantity;

    fn mul(self, rhs: Self) -> Self::Output {
        Quantity::new(self.value * rhs.value, self.unit * rhs.unit)
    }
}

impl std::ops::Div for Quantity {
    type Output = Quantity;

    fn div(self, rhs: Self) -> Self::Output {
        Quantity::new(self.value / rhs.value, self.unit / rhs.unit)
    }
}

impl std::ops::Neg for Quantity {
    type Output = Quantity;

    fn neg(self) -> Self::Output {
        Quantity::new(-self.value, self.unit)
    }
}

impl PartialEq for Quantity {
    fn eq(&self, other: &Self) -> bool {
        if let Ok(other_converted) = other.convert_to(self.unit()) {
            self.value == other_converted.value
        } else {
            false
        }
    }
}

impl Eq for Quantity {}

impl PartialOrd for Quantity {
    fn partial_cmp(&self, other: &Self) -> Option<std::cmp::Ordering> {
        let other_converted = other.convert_to(self.unit()).ok()?;
        self.value.partial_cmp(&other_converted.value)
    }
}

impl PrettyPrint for Quantity {
    fn pretty_print(&self) -> crate::markup::Markup {
        self.pretty_print_with_options(FloatDisplayConfigSource::Numbat(None), None, None)
    }
}

impl Quantity {
    /// Pretty prints with the given options.
    /// If options is None, default options will be used.
    pub fn pretty_print_with_options(
        &self,
        float_options: FloatDisplayConfigSource,
        int_options: Option<num_format::CustomFormat>,
        unit_options: Option<UnitDisplayOptions>,
    ) -> crate::markup::Markup {
        use crate::markup;

        let formatted_number = self
            .unsafe_value()
            .pretty_print_with_options(float_options, int_options);

<<<<<<< HEAD
        let unit_str = if let Some(UnitDisplayOptions {
            fancy_exponents,
            multiplication_operator,
            division_operator,
            space_btwn_operators,
        }) = unit_options
        {
            let m = self.unit().pretty_print_with(
                |f| f.exponent,
                multiplication_operator,
                division_operator,
                space_btwn_operators,
                Some(|unit: &UnitFactor| {
                    if fancy_exponents {
                        unit.to_string()
                    } else {
                        unit.to_ugly_string()
                    }
                }),
                None,
            );

            PlainTextFormatter.format(&m, false)
        } else {
            format!("{}", self.unit())
        };
=======
        let unit_str = format_compact!("{}", self.unit());
>>>>>>> da18b78e

        markup::value(formatted_number)
            + if unit_str == "°" || unit_str == "′" || unit_str == "″" || unit_str.is_empty() {
                markup::empty()
            } else {
                markup::space()
            }
            + markup::unit(unit_str)
    }

    /// Pretty prints with the given precision. Disables e (scientific) notation.
    /// Prints without fractional part if precision is 0.
    pub fn pretty_print_with_precision(&self, precision: i8) -> crate::markup::Markup {
        let options = FmtFloatConfig::default()
            .min_decimal_digits(precision)
            .max_decimal_digits(precision)
            .add_point_zero(false)
            .force_no_e_notation()
            .round();
        self.pretty_print_with_options(FloatDisplayConfigSource::Numbat(Some(options)), None, None)
    }

    pub fn unsafe_value_as_string(&self) -> CompactString {
        self.unsafe_value().to_compact_string()
    }
}

impl std::fmt::Display for Quantity {
    fn fmt(&self, f: &mut std::fmt::Formatter<'_>) -> std::fmt::Result {
        use crate::markup::{Formatter, PlainTextFormatter};

        let markup = self.pretty_print();
        let formatter = PlainTextFormatter {};
        write!(f, "{}", formatter.format(&markup, false).trim())
    }
}

pub struct UnitDisplayOptions {
    pub fancy_exponents: bool,
    pub multiplication_operator: char,
    pub division_operator: char,
    pub space_btwn_operators: bool,
}

#[cfg(test)]
mod tests {
    use compact_str::CompactString;

    use crate::{prefix::Prefix, prefix_parser::AcceptsPrefix, unit::CanonicalName};

    use super::*;

    #[test]
    fn conversion_trivial() {
        let meter = Unit::meter();
        let second = Unit::second();

        let length = Quantity::new_f64(2.0, meter.clone());

        assert!(length.convert_to(&meter).is_ok());

        assert!(length.convert_to(&second).is_err());
        assert!(length.convert_to(&Unit::scalar()).is_err());
    }

    #[test]
    fn conversion_basic() {
        use approx::assert_relative_eq;

        let meter = Unit::meter();
        let foot = Unit::new_derived(
            CompactString::const_new("foot"),
            CanonicalName::new("ft", AcceptsPrefix::none()),
            Number::from_f64(0.3048),
            meter.clone(),
        );

        let length = Quantity::new_f64(2.0, meter.clone());

        let length_in_foot = length.convert_to(&foot).expect("conversion succeeds");
        assert_eq!(length_in_foot.unsafe_value().to_f64(), 2.0 / 0.3048);

        let length_converted_back_to_meter = length_in_foot
            .convert_to(&meter)
            .expect("conversion succeeds");
        assert_relative_eq!(
            length_converted_back_to_meter.unsafe_value().to_f64(),
            2.0,
            epsilon = 1e-6
        );
    }

    #[test]
    fn prefixes() {
        use crate::prefix::Prefix;

        use approx::assert_relative_eq;

        let meter = Unit::meter();
        let centimeter = Unit::meter().with_prefix(Prefix::centi());

        let length = Quantity::new_f64(2.5, meter.clone());
        {
            let length_in_centimeter = length.convert_to(&centimeter).expect("conversion succeeds");
            assert_relative_eq!(
                length_in_centimeter.unsafe_value().to_f64(),
                250.0,
                epsilon = 1e-6
            );

            let length_converted_back_to_meter = length_in_centimeter
                .convert_to(&meter)
                .expect("conversion succeeds");
            assert_relative_eq!(
                length_converted_back_to_meter.unsafe_value().to_f64(),
                2.5,
                epsilon = 1e-6
            );
        }
        {
            let volume = length
                .power(Quantity::from_scalar(3.0))
                .expect("exponent is scalar");

            let volume_in_centimeter3 = volume
                .convert_to(&centimeter.powi(3))
                .expect("conversion succeeds");
            assert_relative_eq!(
                volume_in_centimeter3.unsafe_value().to_f64(),
                15_625_000.0,
                epsilon = 1e-6
            );
        }
    }

    #[test]
    fn abs() {
        assert_eq!(
            Quantity::new_f64(0.0, Unit::scalar()).abs(),
            Quantity::new_f64(0.0, Unit::scalar())
        );

        assert_eq!(
            Quantity::new_f64(1.0, Unit::scalar()).abs(),
            Quantity::new_f64(1.0, Unit::scalar())
        );

        assert_eq!(
            Quantity::new_f64(-1.0, Unit::scalar()).abs(),
            Quantity::new_f64(1.0, Unit::scalar())
        );
    }

    #[test]
    fn full_simplify_basic() {
        let q = Quantity::new_f64(2.0, Unit::meter() / Unit::second());
        assert_eq!(q.full_simplify(), q);
    }

    #[test]
    fn full_simplify_convertible_to_scalar() {
        {
            let q = Quantity::new_f64(2.0, Unit::meter() / Unit::millimeter());
            assert_eq!(q.full_simplify(), Quantity::from_scalar(2000.0));
        }
        {
            let q = Quantity::new_f64(2.0, Unit::kilometer() / Unit::millimeter());
            assert_eq!(q.full_simplify(), Quantity::from_scalar(2000000.0));
        }
        {
            let q = Quantity::new_f64(2.0, Unit::meter() / Unit::centimeter() * Unit::second());
            assert_eq!(
                q.full_simplify(),
                Quantity::new_f64(2.0 * 100.0, Unit::second())
            );
        }
        {
            let q = Quantity::new_f64(1.0, Unit::kph() / (Unit::kilometer() / Unit::hour()));
            assert_eq!(q.full_simplify(), Quantity::from_scalar(1.0));
        }
    }

    #[test]
    fn full_simplify_unit_rearrangements() {
        {
            let q = Quantity::new_f64(2.0, Unit::meter() * Unit::second() * Unit::meter());
            let expected = Quantity::new_f64(2.0, Unit::meter().powi(2) * Unit::second());
            assert_eq!(q.full_simplify(), expected);
        }
        {
            let q = Quantity::new_f64(2.0, Unit::kilometer() / Unit::millimeter());
            assert_eq!(q.full_simplify(), Quantity::from_scalar(2000000.0));
        }
        {
            let q = Quantity::new_f64(1.0, Unit::meter() * Unit::gram() / Unit::centimeter());
            assert_eq!(q.full_simplify(), Quantity::new_f64(100.0, Unit::gram()));
        }
    }

    #[test]
    fn full_simplify_scalarlike_units() {
        {
            let q = Quantity::new_f64(3.0, Unit::percent() * Unit::kilogram());
            assert_eq!(q.full_simplify(), Quantity::new_f64(0.03, Unit::kilogram()));
        }
    }

    #[test]
    fn full_simplify_complex() {
        {
            let q = Quantity::new_f64(5.0, Unit::second() * Unit::millimeter() / Unit::meter());
            let expected = Quantity::new_f64(0.005, Unit::second());
            assert_eq!(q.full_simplify(), expected);
        }
        {
            let q = Quantity::new_f64(
                5.0,
                Unit::bit().with_prefix(Prefix::mega()) / Unit::second() * Unit::hour(),
            );
            let expected = Quantity::new_f64(18000.0, Unit::bit().with_prefix(Prefix::mega()));
            assert_eq!(q.full_simplify(), expected);
        }
        {
            let q = Quantity::new_f64(5.0, Unit::centimeter() * Unit::meter());
            let expected = Quantity::new_f64(500.0, Unit::centimeter().powi(2));
            assert_eq!(q.full_simplify(), expected);
        }
        {
            let q = Quantity::new_f64(5.0, Unit::meter() * Unit::centimeter());
            let expected = Quantity::new_f64(500.0, Unit::centimeter().powi(2));
            assert_eq!(q.full_simplify(), expected);
        }
        {
            let q = Quantity::new_f64(1.0, Unit::hertz() / Unit::second());
            let expected = Quantity::new_f64(1.0, Unit::second().powi(-2));
            assert_eq!(q.full_simplify(), expected);
        }
        {
            let q = Quantity::new_f64(1.0, Unit::gallon() / Unit::inch());
            let expected = Quantity::new_f64(231.0, Unit::inch().powi(2));
            assert_eq!(q.full_simplify(), expected);
        }
        {
            let q = Quantity::new_f64(1.0, Unit::gallon() / Unit::inch().powi(2));
            let expected = Quantity::new_f64(231.0, Unit::inch());
            assert_eq!(q.full_simplify(), expected);
        }
    }

    #[test]
    fn si_compliant_pretty_printing() {
        //  See: https://en.wikipedia.org/wiki/International_System_of_Units
        //        -> Unit symbols and the value of quantities

        // The value of a quantity is written as a number followed by a space
        // (representing a multiplication sign) and a unit symbol; e.g., 2.21 kg,
        // 7.3×10² m², 22 K.
        assert_eq!(
            Quantity::new_f64(2.21, Unit::kilogram()).to_string(),
            "2.21 kg"
        );
        assert_eq!(Quantity::new_f64(22.0, Unit::kelvin()).to_string(), "22 K");

        // Exceptions are the symbols for plane angular degrees, minutes, and
        // seconds (°, ′, and ″), which are placed immediately after the
        // number with no intervening space.
        assert_eq!(Quantity::new_f64(90.0, Unit::degree()).to_string(), "90°");

        // A prefix is part of the unit, and its symbol is prepended to the
        // unit symbol without a separator (e.g., k in km, M in MPa, G in GHz).
        // Compound prefixes are not allowed.
        assert_eq!(
            Quantity::new_f64(1.0, Unit::hertz().with_prefix(Prefix::giga())).to_string(),
            "1 GHz"
        );

        // Symbols for derived units formed by multiplication are joined with a
        // centre dot (·) or a non-breaking space; e.g., N·m or N m.
        assert_eq!(
            Quantity::new_f64(1.0, Unit::newton() * Unit::meter()).to_string(),
            "1 N·m"
        );

        // Symbols for derived units formed by division are joined with a solidus
        // (/), or given as a negative exponent. E.g., the "metre per second" can
        // be written m/s, m s^(−1), m·s^(−1), or m/s. Only one solidus should
        // be used; e.g., kg/(m·s²) and kg·m^(−1)·s^(−2) are acceptable, but
        // kg/m/s² is ambiguous and unacceptable.
        assert_eq!(
            Quantity::new_f64(1.0, Unit::meter() / Unit::meter()).to_string(),
            "1 m/m"
        );
        assert_eq!(
            Quantity::new_f64(
                1.0,
                Unit::kilogram() / (Unit::meter() * Unit::second().powi(2))
            )
            .to_string(),
            "1 kg/(m·s²)"
        );
    }
}<|MERGE_RESOLUTION|>--- conflicted
+++ resolved
@@ -364,7 +364,6 @@
             .unsafe_value()
             .pretty_print_with_options(float_options, int_options);
 
-<<<<<<< HEAD
         let unit_str = if let Some(UnitDisplayOptions {
             fancy_exponents,
             multiplication_operator,
@@ -379,7 +378,7 @@
                 space_btwn_operators,
                 Some(|unit: &UnitFactor| {
                     if fancy_exponents {
-                        unit.to_string()
+                        format_compact!("{unit}")
                     } else {
                         unit.to_ugly_string()
                     }
@@ -389,11 +388,8 @@
 
             PlainTextFormatter.format(&m, false)
         } else {
-            format!("{}", self.unit())
+            format_compact!("{}", self.unit())
         };
-=======
-        let unit_str = format_compact!("{}", self.unit());
->>>>>>> da18b78e
 
         markup::value(formatted_number)
             + if unit_str == "°" || unit_str == "′" || unit_str == "″" || unit_str.is_empty() {
