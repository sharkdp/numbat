--- conflicted
+++ resolved
@@ -279,24 +279,11 @@
 
 #[test]
 fn test_incompatible_dimension_errors() {
-<<<<<<< HEAD
-    expect_exact_failure(
-        "kg m / s^2 + kg m^2",
-        " left hand side: Length  × Mass × Time⁻²    [= Force]\n\
-         right hand side: Length² × Mass\n\n\
-         Suggested fix: multiply left hand side by Length × Time²",
-    );
-    expect_exact_failure(
-        "1 + m",
-        " left hand side: Scalar    [= Scalar]\n\
-         right hand side: Length\n\n\
-         Suggested fix: multiply left hand side by Length",
-=======
     assert_snapshot!(
         get_error_message("kg m / s^2 + kg m^2"),
         @r###"
      left hand side: Length  × Mass × Time⁻²    [= Force]
-    right hand side: Length² × Mass             [= MomentOfInertia]
+    right hand side: Length² × Mass
     "###
     );
 
@@ -336,7 +323,6 @@
 
     Suggested fix: divide the expression on the right hand side by a `Time` factor
     "###
->>>>>>> 4fb9ab89
     );
 
     assert_snapshot!(
@@ -368,13 +354,6 @@
     Suggested fix: divide the right hand side expression by a `Time` factor
     "###
     );
-<<<<<<< HEAD
-    expect_exact_failure(
-        "kW -> J",
-        " left hand side: Length² × Mass × Time⁻³    [= Power]\n\
-         right hand side: Length² × Mass × Time⁻²    [= Energy]\n\n\
-         Suggested fix: multiply left hand side by Time",
-=======
 
     assert_snapshot!(
         get_error_message("fn acceleration(length: Length, time: Time) -> Acceleration = length / time"),
@@ -384,7 +363,6 @@
 
     Suggested fix: divide the expression in the function body by a `Time` factor
     "###
->>>>>>> 4fb9ab89
     );
 }
 
