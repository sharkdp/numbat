--- conflicted
+++ resolved
@@ -1,19 +1,13 @@
 use physics::constants
 
-<<<<<<< HEAD
+#@name("Stoney length")
+#@url("https://en.wikipedia.org/wiki/Stoney_units")
 #unit stoney_length: Length = sqrt(G × electron_charge^2 / 4 π ε0 c^4)
+
+#@name("Stoney mass")
+#@url("https://en.wikipedia.org/wiki/Stoney_units")
 #unit stoney_mass: Mass = sqrt(electron_charge^2 / 4 π ε0 G)
-#unit stoney_time: Time = sqrt(G × electron_charge^2 / 4 π ε0 c^6)
-=======
-@name("Stoney length")
-@url("https://en.wikipedia.org/wiki/Stoney_units")
-unit stoney_length: Length = sqrt(G × electron_charge^2 / 4 π ε0 c^4)
 
-@name("Stoney mass")
-@url("https://en.wikipedia.org/wiki/Stoney_units")
-unit stoney_mass: Mass = sqrt(electron_charge^2 / 4 π ε0 G)
-
-@name("Stoney time")
-@url("https://en.wikipedia.org/wiki/Stoney_units")
-unit stoney_time: Time = sqrt(G × electron_charge^2 / 4 π ε0 c^6)
->>>>>>> 4fb9ab89
+#@name("Stoney time")
+#@url("https://en.wikipedia.org/wiki/Stoney_units")
+#unit stoney_time: Time = sqrt(G × electron_charge^2 / 4 π ε0 c^6)