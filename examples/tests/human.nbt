assert_eq((0 second         -> human), "0 seconds")
assert_eq((1 second         -> human), "1 second")
assert_eq((5 second         -> human), "5 seconds")
assert_eq((1.5 second       -> human), "1.5 seconds")

assert_eq((60 seconds       -> human), "1 minute")
assert_eq((73 seconds       -> human), "1 minute + 13 seconds")
assert_eq((120 seconds      -> human), "2 minutes")
assert_eq((60.1 seconds     -> human), "1 minute + 0.1 seconds")
assert_eq((1 minute         -> human), "1 minute")
assert_eq((1.25 minute      -> human), "1 minute + 15 seconds")
assert_eq((2.5 minute       -> human), "2 minutes + 30 seconds")

assert_eq((1 hour           -> human), "1 hour")
assert_eq((1.5 hour         -> human), "1 hour + 30 minutes")
assert_eq((2 hour           -> human), "2 hours")
assert_eq((1 hour + 1 sec   -> human), "1 hour + 1 second")

assert_eq((1 day            -> human), "1 day")
assert_eq((1.37 day         -> human), "1 day + 8 hours + 52 minutes + 48 seconds")

assert_eq((1 week           -> human), "7 days")
assert_eq((1.5 weeks        -> human), "10 days + 12 hours")
assert_eq((2 weeks          -> human), "14 days")

<<<<<<< HEAD
assert_eq((1 sidereal_day   -> human), "23 hours + 56 minutes + 4.0905 seconds")
=======
assert_eq((2 month          -> human), "60.8737 days (approx. 2 months)")
assert_eq((2 month + 12 day -> human), "72.8737 days (approx. 2.4 months)")
assert_eq((3 yr + 2 month   -> human), "1156.6 days (approx. 3 years + 2 months)")
assert_eq((10 yr + 2 s      -> human), "3652.42 days (approx. 10 years)")
>>>>>>> b09e7bac

assert_eq((1 sidereal_day   -> human), "23 hours + 56 minutes + 4.091 seconds")

assert_eq((10000 days       -> human), "10000 days (approx. 27 years + 4 months)")
assert_eq((50 million days  -> human), "50_000_000 days (approx. 136_895 years)")

assert_eq((1e12 days        -> human), "1_000_000_000_000 days (approx. 2_737_909_345 years)")
assert_eq((1e15 days        -> human), "1.0e+15 days (approx. 2_737_909_345_034 years)")

assert_eq((1 ms             -> human), "0.001 seconds")
assert_eq((1 µs             -> human), "0.000001 seconds")
assert_eq((1 ns             -> human), "1.0e-9 seconds")
assert_eq((1234 ns          -> human), "0.000001234 seconds")
assert_eq((1s + 1234 ns     -> human), "1 second")

assert_eq((-1 second        -> human), "1 second ago")
assert_eq((-7.89 hour       -> human), "7 hours + 53 minutes + 24 seconds ago")<|MERGE_RESOLUTION|>--- conflicted
+++ resolved
@@ -20,17 +20,13 @@
 assert_eq((1.37 day         -> human), "1 day + 8 hours + 52 minutes + 48 seconds")
 
 assert_eq((1 week           -> human), "7 days")
-assert_eq((1.5 weeks        -> human), "10 days + 12 hours")
 assert_eq((2 weeks          -> human), "14 days")
+assert_eq((2.5 weeks        -> human), "17 days + 12 hours")
 
-<<<<<<< HEAD
-assert_eq((1 sidereal_day   -> human), "23 hours + 56 minutes + 4.0905 seconds")
-=======
 assert_eq((2 month          -> human), "60.8737 days (approx. 2 months)")
 assert_eq((2 month + 12 day -> human), "72.8737 days (approx. 2.4 months)")
 assert_eq((3 yr + 2 month   -> human), "1156.6 days (approx. 3 years + 2 months)")
 assert_eq((10 yr + 2 s      -> human), "3652.42 days (approx. 10 years)")
->>>>>>> b09e7bac
 
 assert_eq((1 sidereal_day   -> human), "23 hours + 56 minutes + 4.091 seconds")
 
