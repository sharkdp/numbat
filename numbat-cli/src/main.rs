mod ansi_formatter;
mod completer;
mod config;
mod highlighter;

use ansi_formatter::ansi_format;
use colored::control::SHOULD_COLORIZE;
use completer::NumbatCompleter;
use config::{ColorMode, Config, ExchangeRateFetchingPolicy, IntroBanner, PrettyPrintMode};
use highlighter::NumbatHighlighter;

use itertools::Itertools;
use numbat::command::{self, CommandParser, SourcelessCommandParser};
use numbat::diagnostic::ErrorDiagnostic;
use numbat::help::help_markup;
use numbat::markup as m;
use numbat::module_importer::{BuiltinModuleImporter, ChainedImporter, FileSystemImporter};
use numbat::pretty_print::PrettyPrint;
use numbat::resolver::CodeSource;
use numbat::session_history::{ParseEvaluationResult, SessionHistory, SessionHistoryOptions};
use numbat::{Context, NumbatError};
use numbat::{InterpreterSettings, NameResolutionError};

use anyhow::{bail, Context as AnyhowContext, Result};
use clap::Parser;
use rustyline::config::Configurer;
use rustyline::{
    error::ReadlineError, history::DefaultHistory, Completer, Editor, Helper, Hinter, Validator,
};
use rustyline::{EventHandler, Highlighter, KeyCode, KeyEvent, Modifiers};

use std::io::IsTerminal;
use std::path::PathBuf;
use std::sync::{Arc, Mutex};
use std::{fs, thread};

#[derive(Debug, PartialEq, Eq)]
pub enum ExitStatus {
    Success,
    Error,
}

type ControlFlow = std::ops::ControlFlow<ExitStatus>;

#[derive(Parser, Debug)]
#[command(version, about, name("numbat"), max_term_width = 90)]
struct Args {
    /// Path to source file with Numbat code. If none is given, an interactive
    /// session is started.
    file: Option<PathBuf>,

    /// Evaluate a single expression. Can be specified multiple times to evaluate several expressions in sequence.
    #[arg(
        short,
        long,
        value_name = "CODE",
        action = clap::ArgAction::Append
    )]
    expression: Option<Vec<String>>,

    /// Enter interactive session after running a numbat script or expression
    #[arg(short, long)]
    inspect_interactively: bool,

    /// Do not load the user configuration file.
    #[arg(long, hide_short_help = true)]
    no_config: bool,

    /// Do not load the prelude with predefined physical dimensions and units. This implies --no-init.
    #[arg(short = 'N', long, hide_short_help = true)]
    no_prelude: bool,

    /// Do not load the user init file.
    #[arg(long, hide_short_help = true)]
    no_init: bool,

    /// Whether or not to pretty-print every input expression.
    #[arg(long, value_name = "WHEN")]
    pretty_print: Option<PrettyPrintMode>,

    /// Whether or not coloring should occur.
    #[arg(long, value_name = "WHEN")]
    color: Option<ColorMode>,

    /// What kind of intro banner to show (if any).
    #[arg(long, value_name = "MODE")]
    intro_banner: Option<IntroBanner>,

    /// Generate a default configuration file
    #[arg(long, hide_short_help = true)]
    generate_config: bool,

    /// Turn on debug mode and print disassembler output (hidden, mainly for development)
    #[arg(long, short, hide = true)]
    debug: bool,
}

struct ParseEvaluationOutcome {
    control_flow: ControlFlow,
    result: ParseEvaluationResult,
}

#[derive(Debug, Clone, Copy, PartialEq)]
enum ExecutionMode {
    Normal,
    Interactive,
}

impl ExecutionMode {
    fn exit_status_in_case_of_error(&self) -> ControlFlow {
        if matches!(self, ExecutionMode::Normal) {
            ControlFlow::Break(ExitStatus::Error)
        } else {
            ControlFlow::Continue(())
        }
    }
}

#[derive(Completer, Helper, Hinter, Validator, Highlighter)]
struct NumbatHelper {
    #[rustyline(Completer)]
    completer: NumbatCompleter,
    #[rustyline(Highlighter)]
    highlighter: NumbatHighlighter,
}

struct Cli {
    config: Config,
    context: Arc<Mutex<Context>>,
    file: Option<PathBuf>,
    expression: Option<Vec<String>>,
}

impl Cli {
    fn new(args: Args) -> Result<Self> {
        let user_config_path = Self::get_config_path().join("config.toml");

        let mut config = if args.no_config {
            Config::default()
        } else if let Ok(contents) = fs::read_to_string(&user_config_path) {
            toml::from_str(&contents).context(format!(
                "Error while loading {}",
                user_config_path.to_string_lossy()
            ))?
        } else {
            Config::default()
        };

        config.load_prelude &= !args.no_prelude;
        config.load_user_init &= !(args.no_prelude || args.no_init);

        config.intro_banner = args.intro_banner.unwrap_or(config.intro_banner);
        config.pretty_print = args.pretty_print.unwrap_or(config.pretty_print);
        config.color = args.color.unwrap_or(config.color);

        config.enter_repl =
            (args.file.is_none() && args.expression.is_none()) || args.inspect_interactively;

        let mut fs_importer = FileSystemImporter::default();
        for path in Self::get_modules_paths() {
            fs_importer.add_path(path);
        }

        let importer = ChainedImporter::new(
            Box::new(fs_importer),
            Box::<BuiltinModuleImporter>::default(),
        );

        let mut context = Context::new(importer);
        context.set_debug(args.debug);

        context.set_terminal_width(
            terminal_size::terminal_size().map(|(terminal_size::Width(w), _)| w as usize),
        );

        Ok(Self {
            context: Arc::new(Mutex::new(context)),
            config,
            file: args.file,
            expression: args.expression,
        })
    }

    fn run(&mut self) -> Result<()> {
        match self.config.color {
            ColorMode::Never => SHOULD_COLORIZE.set_override(false),
            ColorMode::Always => SHOULD_COLORIZE.set_override(true),
            ColorMode::Auto => (), // Let colored itself decide whether coloring should occur or not
        }

        if self.config.load_prelude {
            let result = self.parse_and_evaluate(
                "use prelude",
                CodeSource::Internal,
                ExecutionMode::Normal,
                PrettyPrintMode::Never,
            );
            if result.control_flow.is_break() {
                bail!("Interpreter error in Prelude code")
            }
        }

        if self.config.load_user_init {
            let user_init_path = Self::get_config_path().join("init.nbt");

            if let Ok(user_init_code) = fs::read_to_string(&user_init_path) {
                let result = self.parse_and_evaluate(
                    &user_init_code,
                    CodeSource::File(user_init_path),
                    ExecutionMode::Normal,
                    PrettyPrintMode::Never,
                );
                if result.control_flow.is_break() {
                    bail!("Interpreter error in user initialization code")
                }
            }
        }

        if self.config.load_prelude
            && self.config.exchange_rates.fetching_policy != ExchangeRateFetchingPolicy::Never
        {
            self.context
                .lock()
                .unwrap()
                .load_currency_module_on_demand(true);
        }

        let mut code_and_source = Vec::new();

        if let Some(ref path) = self.file {
            code_and_source.push((
                (fs::read_to_string(path).context(format!(
                    "Could not load source file '{}'",
                    path.to_string_lossy()
                ))?),
                CodeSource::File(path.clone()),
            ));
        };

        if let Some(expressions) = &self.expression {
            code_and_source.push((expressions.iter().join("\n"), CodeSource::Text));
        }

        let mut run_result = Ok(());

        if !code_and_source.is_empty() {
            for (code, code_source) in code_and_source {
                let result = self.parse_and_evaluate(
                    &code,
                    code_source,
                    ExecutionMode::Normal,
                    self.config.pretty_print,
                );

                let result_status = match result.control_flow {
                    std::ops::ControlFlow::Continue(()) => Ok(()),
                    std::ops::ControlFlow::Break(_) => {
                        bail!("Interpreter stopped")
                    }
                };

                run_result = run_result.and(result_status);
            }
        }

        if self.config.enter_repl {
            let mut currency_fetch_thread = if self.config.load_prelude
                && self.config.exchange_rates.fetching_policy
                    == ExchangeRateFetchingPolicy::OnStartup
            {
                Some(thread::spawn(move || {
                    numbat::Context::prefetch_exchange_rates();
                }))
            } else {
                None
            };

            let repl_result = self.repl();
            if let Some(thread) = currency_fetch_thread.take() {
                let _ = thread.join();
            }
            run_result = run_result.and(repl_result);
        }

        run_result
    }

    fn repl(&mut self) -> Result<()> {
        let interactive = std::io::stdin().is_terminal();
        let history_path = self.get_history_path()?;

        let mut rl = Editor::<NumbatHelper, DefaultHistory>::new()?;
        rl.set_max_history_size(1000)
            .context("Error while configuring history size")?;
        rl.set_completion_type(rustyline::CompletionType::List);
        rl.set_helper(Some(NumbatHelper {
            completer: NumbatCompleter {
                context: self.context.clone(),
                modules: self.context.lock().unwrap().list_modules().collect(),
                all_timezones: jiff::tz::db().available().collect(),
            },
            highlighter: NumbatHighlighter {
                context: self.context.clone(),
            },
        }));
        rl.bind_sequence(
            KeyEvent(KeyCode::Enter, Modifiers::ALT),
            EventHandler::Simple(rustyline::Cmd::Newline),
        );
        rl.load_history(&history_path).ok();

        if interactive {
            match self.config.intro_banner {
                IntroBanner::Long => {
                    println!();
                    println!(
                        "  █▄░█ █░█ █▀▄▀█ █▄▄ ▄▀█ ▀█▀    Numbat {}",
                        env!("CARGO_PKG_VERSION")
                    );
                    println!(
                        "  █░▀█ █▄█ █░▀░█ █▄█ █▀█ ░█░    {}",
                        env!("CARGO_PKG_HOMEPAGE")
                    );
                    println!();
                }
                IntroBanner::Short => {
                    println!("Numbat {}", env!("CARGO_PKG_VERSION"));
                }
                IntroBanner::Off => {}
            }
        }

        let result = self.repl_loop(&mut rl, interactive);

        if interactive {
            rl.save_history(&history_path).context(format!(
                "Error while saving history to '{}'",
                history_path.to_string_lossy()
            ))?;
        }

        result
    }

    fn repl_loop(
        &mut self,
        rl: &mut Editor<NumbatHelper, DefaultHistory>,
        interactive: bool,
    ) -> Result<()> {
        let mut session_history = SessionHistory::default();

        loop {
            let readline = rl.readline(&self.config.prompt);
            match readline {
                Ok(line) => {
                    if !line.trim().is_empty() {
                        rl.add_history_entry(&line)?;

                        // if we enter here, the line looks like a command
                        if let Some(sourceless_parser) = SourcelessCommandParser::new(&line) {
                            let mut parser = CommandParser::new(
                                sourceless_parser,
                                self.context
                                    .lock()
                                    .unwrap()
                                    .resolver_mut()
                                    .add_code_source(CodeSource::Text, &line),
                            );

                            match parser.parse_command() {
                                Ok(command) => match command {
                                    command::Command::Help => {
                                        let help = help_markup();
                                        print!("{}", ansi_format(&help, true));
                                        // currently, the ansi formatter adds indents
                                        // _after_ each newline and so we need to manually
                                        // add an extra blank line to absorb this indent
                                        println!();
                                    }
                                    command::Command::Info { item } => {
                                        let help = self
                                            .context
                                            .lock()
                                            .unwrap()
                                            .print_info_for_keyword(item);
                                        println!("{}", ansi_format(&help, true));
                                    }
                                    command::Command::List { items } => {
                                        let context = self.context.lock().unwrap();
                                        let m = match items {
                                            None => context.print_environment(),
                                            Some(command::ListItems::Functions) => {
                                                context.print_functions()
                                            }
                                            Some(command::ListItems::Dimensions) => {
                                                context.print_dimensions()
                                            }
                                            Some(command::ListItems::Variables) => {
                                                context.print_variables()
                                            }
                                            Some(command::ListItems::Units) => {
                                                context.print_units()
                                            }
                                        };
                                        println!("{}", ansi_format(&m, false));
                                    }
                                    command::Command::Clear => rl.clear_screen()?,
                                    command::Command::Save { dst } => {
                                        let save_result = session_history.save(
                                            dst,
                                            SessionHistoryOptions {
                                                include_err_lines: false,
                                                trim_lines: true,
                                            },
                                        );
                                        match save_result {
                                            Ok(_) => {
                                                let m = m::text(
                                                    "successfully saved session history to",
                                                ) + m::space()
                                                    + m::string(dst);
                                                println!("{}", ansi_format(&m, interactive));
                                            }
                                            Err(err) => {
                                                self.print_diagnostic(*err);
                                                continue;
                                            }
                                        }
                                    }
                                    command::Command::Quit => return Ok(()),
                                },
                                Err(e) => {
                                    self.print_diagnostic(e);
                                    continue;
                                }
                            }

                            continue;
                        }

                        let ParseEvaluationOutcome {
                            control_flow,
                            result,
                        } = self.parse_and_evaluate(
                            &line,
                            CodeSource::Text,
                            if interactive {
                                ExecutionMode::Interactive
                            } else {
                                ExecutionMode::Normal
                            },
                            self.config.pretty_print,
                        );

                        match control_flow {
                            std::ops::ControlFlow::Continue(()) => {}
                            std::ops::ControlFlow::Break(ExitStatus::Success) => {
                                return Ok(());
                            }
                            std::ops::ControlFlow::Break(ExitStatus::Error) => {
                                bail!("Interpreter stopped due to error")
                            }
                        }

                        session_history.push(line, result);
                    }
                }
                Err(ReadlineError::Interrupted) => {}
                Err(ReadlineError::Eof) => {
                    return Ok(());
                }
                Err(err) => {
                    bail!(err);
                }
            }
        }
    }

    #[must_use]
    fn parse_and_evaluate(
        &mut self,
        input: &str,
        code_source: CodeSource,
        execution_mode: ExecutionMode,
        pretty_print_mode: PrettyPrintMode,
    ) -> ParseEvaluationOutcome {
        let to_be_printed: Arc<Mutex<Vec<m::Markup>>> = Arc::new(Mutex::new(vec![]));
        let to_be_printed_c = to_be_printed.clone();
        let mut settings = InterpreterSettings {
            print_fn: Box::new(move |s: &m::Markup| {
                to_be_printed_c.lock().unwrap().push(s.clone());
            }),
        };

        let interpretation_result =
            self.context
                .lock()
                .unwrap()
                .interpret_with_settings(&mut settings, input, code_source);

        let interactive = execution_mode == ExecutionMode::Interactive;

        let pretty_print = match pretty_print_mode {
            PrettyPrintMode::Always => true,
            PrettyPrintMode::Never => false,
            PrettyPrintMode::Auto => interactive,
        };

<<<<<<< HEAD
        match result.map_err(|b| *b) {
=======
        let parse_eval_result = match &interpretation_result {
            Ok(_) => Ok(()),
            Err(_) => Err(()),
        };

        let control_flow = match interpretation_result {
>>>>>>> 582860be
            Ok((statements, interpreter_result)) => {
                if interactive || pretty_print {
                    println!();
                }

                if pretty_print {
                    for statement in &statements {
                        let repr = ansi_format(&statement.pretty_print(), true);
                        println!("{repr}");
                        println!();
                    }
                }

                let to_be_printed = to_be_printed.lock().unwrap();
                for s in to_be_printed.iter() {
                    println!("{}", ansi_format(s, interactive));
                }
                if interactive && !to_be_printed.is_empty() {
                    println!();
                }

                let ctx = self.context.lock().unwrap();
                let registry = ctx.dimension_registry();
                let result_markup = interpreter_result.to_markup(
                    statements.last(),
                    registry,
                    interactive || pretty_print,
                    interactive || pretty_print,
                );
                print!("{}", ansi_format(&result_markup, false));

                if (interactive || pretty_print) && interpreter_result.is_value() {
                    println!();
                }

                ControlFlow::Continue(())
            }
            Err(NumbatError::ResolverError(e)) => {
                self.print_diagnostic(e);
                execution_mode.exit_status_in_case_of_error()
            }
            Err(NumbatError::NameResolutionError(
                e @ (NameResolutionError::IdentifierClash { .. }
                | NameResolutionError::ReservedIdentifier(_)),
            )) => {
                self.print_diagnostic(e);
                execution_mode.exit_status_in_case_of_error()
            }
            Err(NumbatError::TypeCheckError(e)) => {
                self.print_diagnostic(e);
                execution_mode.exit_status_in_case_of_error()
            }
            Err(NumbatError::RuntimeError(e)) => {
                self.print_diagnostic(e);
                execution_mode.exit_status_in_case_of_error()
            }
        };

        ParseEvaluationOutcome {
            control_flow,
            result: parse_eval_result,
        }
    }

    fn print_diagnostic(&mut self, error: impl ErrorDiagnostic) {
        self.context.lock().unwrap().print_diagnostic(error)
    }

    fn get_config_path() -> PathBuf {
        let config_dir = dirs::config_dir().unwrap_or_else(|| PathBuf::from("."));
        config_dir.join("numbat")
    }

    fn get_modules_paths() -> Vec<PathBuf> {
        let mut paths = vec![];

        if let Some(modules_path) = std::env::var_os("NUMBAT_MODULES_PATH") {
            for path in modules_path.to_string_lossy().split(':') {
                paths.push(path.into());
            }
        }

        paths.push(Self::get_config_path().join("modules"));

        // We read the value of this environment variable at compile time to
        // allow package maintainers to control the system-wide module path
        // for Numbat.
        if let Some(system_module_path) = option_env!("NUMBAT_SYSTEM_MODULE_PATH") {
            if !system_module_path.is_empty() {
                paths.push(system_module_path.into());
            }
        } else if cfg!(unix) {
            paths.push("/usr/share/numbat/modules".into());
        } else {
            paths.push("C:\\Program Files\\numbat\\modules".into());
        }
        paths
    }

    fn get_history_path(&self) -> Result<PathBuf> {
        let data_dir = dirs::data_dir()
            .unwrap_or_else(|| PathBuf::from("."))
            .join("numbat");
        fs::create_dir_all(&data_dir).ok();
        Ok(data_dir.join("history"))
    }
}

fn generate_config() -> Result<()> {
    let config_folder_path = Cli::get_config_path();
    let config_file_path = config_folder_path.join("config.toml");

    if config_file_path.exists() {
        bail!(
            "The file '{}' exists already.",
            config_file_path.to_string_lossy()
        );
    }

    std::fs::create_dir_all(&config_folder_path).context(format!(
        "Error while creating folder '{}'",
        config_folder_path.to_string_lossy()
    ))?;

    let config = Config::default();
    let content = toml::to_string(&config).context("Error while creating TOML from config")?;

    std::fs::write(&config_file_path, content)?;

    println!(
        "A default configuration has been written to '{}'.",
        config_file_path.to_string_lossy()
    );
    println!("Open the file in a text editor. Modify whatever you want to change and remove the other fields");

    Ok(())
}

fn main() {
    let args = Args::parse();

    if args.generate_config {
        if let Err(e) = generate_config() {
            eprintln!("{e:#}");
            std::process::exit(1);
        }
        std::process::exit(0);
    }

    if let Err(e) = Cli::new(args).and_then(|mut cli| cli.run()) {
        eprintln!("{e:#}");
        std::process::exit(1);
    }
}<|MERGE_RESOLUTION|>--- conflicted
+++ resolved
@@ -506,16 +506,12 @@
             PrettyPrintMode::Auto => interactive,
         };
 
-<<<<<<< HEAD
-        match result.map_err(|b| *b) {
-=======
         let parse_eval_result = match &interpretation_result {
             Ok(_) => Ok(()),
             Err(_) => Err(()),
         };
 
-        let control_flow = match interpretation_result {
->>>>>>> 582860be
+        let control_flow = match interpretation_result.map_err(|b| *b) {
             Ok((statements, interpreter_result)) => {
                 if interactive || pretty_print {
                     println!();
