#!/bin/bash

set -euo pipefail

current_branch=$(git rev-parse --abbrev-ref HEAD)

<<<<<<< HEAD
wasm-pack build --features=wee_alloc

(
    cd www/
    rm -rf dist/
    npm run build
)

rsync --archive --stats --progress --human-readable -r www/ shark.fish:numbat.dev/angles/
rsync --archive --stats --progress --human-readable -r www/dist/ shark.fish:numbat.dev/angles/
=======
if [[ "$current_branch" != "master" ]]; then
    echo "You are currently on the '$current_branch' branch, not 'master'."
    exit 1
fi

bash build.sh

rsync --archive --stats --progress --human-readable -r www/ shark.fish:numbat.dev/
>>>>>>> 4fb9ab89
<|MERGE_RESOLUTION|>--- conflicted
+++ resolved
@@ -4,24 +4,6 @@
 
 current_branch=$(git rev-parse --abbrev-ref HEAD)
 
-<<<<<<< HEAD
-wasm-pack build --features=wee_alloc
-
-(
-    cd www/
-    rm -rf dist/
-    npm run build
-)
-
-rsync --archive --stats --progress --human-readable -r www/ shark.fish:numbat.dev/angles/
-rsync --archive --stats --progress --human-readable -r www/dist/ shark.fish:numbat.dev/angles/
-=======
-if [[ "$current_branch" != "master" ]]; then
-    echo "You are currently on the '$current_branch' branch, not 'master'."
-    exit 1
-fi
-
 bash build.sh
 
-rsync --archive --stats --progress --human-readable -r www/ shark.fish:numbat.dev/
->>>>>>> 4fb9ab89
+rsync --archive --stats --progress --human-readable -r www/ shark.fish:numbat.dev/angles/